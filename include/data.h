/*
 * vim:ts=8:expandtab
 *
 * i3 - an improved dynamic tiling window manager
 *
 * © 2009 Michael Stapelberg and contributors
 *
 * See file LICENSE for license information.
 *
 * include/data.h: This file defines all data structures used by i3
 *
 */
#include <xcb/xcb.h>
#include <xcb/xcb_atom.h>
#include <stdbool.h>

#ifndef _DATA_H
#define _DATA_H
#include "queue.h"

/*
 * To get the big concept: There are helper structures like struct Colorpixel
 * or struct Stack_Window. Everything which is also defined as type (see
 * forward definitions) is considered to be a major structure, thus important.
 *
 * Let’s start from the biggest to the smallest:
 *
 * - An i3Screen is a virtual screen (Xinerama). This can be a single one,
 *   though two monitors might be connected, if you’re running clone
 *   mode. There can also be multiple of them.
 *
 * - Each i3Screen contains Workspaces. The concept is known from various
 *   other window managers.  Basically, a workspace is a specific set of
 *   windows, usually grouped thematically (irc, www, work, …). You can switch
 *   between these.
 *
 * - Each Workspace has a table, which is our layout abstraction. You manage
 *   your windows by moving them around in your table. It grows as necessary.
 *
 * - Each cell of the table has a container, which can be in default or
 *   stacking mode. In default mode, each client is given equally much space
 *   in the container. In stacking mode, only one client is shown at a time,
 *   but all the titlebars are rendered at the top.
 *
 * - Inside the container are clients, which is X11-speak for a window.
 *
 */

/* Forward definitions */
typedef struct Cell Cell;
typedef struct Font i3Font;
typedef struct Container Container;
typedef struct Client Client;
typedef struct Binding Binding;
typedef struct Workspace Workspace;
typedef struct Rect Rect;
typedef struct Screen i3Screen;

/******************************************************************************
 * Helper types
 *****************************************************************************/
typedef enum { D_LEFT, D_RIGHT, D_UP, D_DOWN } direction_t;

enum {
        BIND_NONE = 0,
        BIND_SHIFT = XCB_MOD_MASK_SHIFT,        /* (1 << 0) */
        BIND_CONTROL = XCB_MOD_MASK_CONTROL,    /* (1 << 2) */
        BIND_MOD1 = XCB_MOD_MASK_1,             /* (1 << 3) */
        BIND_MOD2 = XCB_MOD_MASK_2,             /* (1 << 4) */
        BIND_MOD3 = XCB_MOD_MASK_3,             /* (1 << 5) */
        BIND_MOD4 = XCB_MOD_MASK_4,             /* (1 << 6) */
        BIND_MOD5 = XCB_MOD_MASK_5,             /* (1 << 7) */
        BIND_MODE_SWITCH = (1 << 8)
};

/**
 * Stores a rectangle, for example the size of a window, the child window etc.
 *
 */
struct Rect {
        uint32_t x, y;
        uint32_t width, height;
};

/**
 * Defines a position in the table
 *
 */
struct Cell {
        int row;
        int column;
};

/**
 * Used for the cache of colorpixels.
 *
 */
struct Colorpixel {
        uint32_t pixel;
        char *hex;
        SLIST_ENTRY(Colorpixel) colorpixels;
};

struct Cached_Pixmap {
        xcb_pixmap_t id;

        /* We’re going to paint on it, so a graphics context will be needed */
        xcb_gcontext_t gc;

        /* The rect with which the pixmap was created */
        Rect rect;

        /* The rect of the object to which this pixmap belongs. Necessary to
         * find out when we need to re-create the pixmap. */
        Rect *referred_rect;

        xcb_drawable_t referred_drawable;
};

/**
 * Contains data for the windows needed to draw the titlebars on in stacking
 * mode
 *
 */
struct Stack_Window {
        xcb_window_t window;
        struct Cached_Pixmap pixmap;
        Rect rect;

        /** Backpointer to the container this stack window is in */
        Container *container;

        SLIST_ENTRY(Stack_Window) stack_windows;
};

struct Ignore_Event {
        int sequence;
        time_t added;

        SLIST_ENTRY(Ignore_Event) ignore_events;
};

/**
 * Emulates the behaviour of tables of libxcb-wm, which in libxcb 0.3.4
 * suddenly vanished.
 *
 */
struct keyvalue_element {
        uint32_t key;
        void *value;
        TAILQ_ENTRY(keyvalue_element) elements;
};

/******************************************************************************
 * Major types
 *****************************************************************************/

/**
 * The concept of Workspaces is known from various other window
 * managers. Basically, a workspace is a specific set of windows, usually
 * grouped thematically (irc, www, work, …). You can switch between these.
 *
 */
struct Workspace {
        /** Number of this workspace, starting from 0 */
        int num;

        /** Name of the workspace (in UCS-2) */
        char *name;

        /** Length of the workspace’s name (in glyphs) */
        int name_len;

        /** Width of the workspace’s name (in pixels) rendered in config.font */
        int text_width;

        /** x, y, width, height */
        Rect rect;

        /** table dimensions */
        int cols;
        /** table dimensions */
        int rows;

        /** These are stored here only while this workspace is _not_ shown
         * (see show_workspace()) */
        int current_row;
        /** These are stored here only while this workspace is _not_ shown
         * (see show_workspace()) */
        int current_col;

        /** Should clients on this workspace be automatically floating? */
        bool auto_float;
        /** Are the floating clients on this workspace currently hidden? */
        bool floating_hidden;

        /** A <screen> specifier on which this workspace would like to be (if
         * the screen is available). screen := <number> | <position> */
        char *preferred_screen;

        /** Temporary flag needed for re-querying xinerama screens */
        bool reassigned;

        /** True if any client on this workspace has its urgent flag set */
        bool urgent;

        /** the client who is started in fullscreen mode on this workspace,
         * NULL if there is none */
        Client *fullscreen_client;

        /** The focus stack contains the clients in the correct order of focus
           so that the focus can be reverted correctly when a client is
           closed */
        SLIST_HEAD(focus_stack_head, Client) focus_stack;

        /** This tail queue contains the floating clients in order of when
         * they were first set to floating (new floating clients are just
         * appended) */
        TAILQ_HEAD(floating_clients_head, Client) floating_clients;

        /** Backpointer to the screen this workspace is on */
        i3Screen *screen;

        /** This is a two-dimensional dynamic array of
         * Container-pointers. I’ve always wanted to be a three-star
         * programmer :) */
        Container ***table;

        /** width_factor and height_factor contain the amount of space
         * (percentage) a column/row has of all the space which is available
         * for resized windows. This ensures that non-resized windows (newly
         * opened, for example) have the same size as always */
        float *width_factor;
        float *height_factor;

        TAILQ_ENTRY(Workspace) workspaces;
};

/**
 * Holds a keybinding, consisting of a keycode combined with modifiers and the
 * command which is executed as soon as the key is pressed (see src/command.c)
 *
 */
struct Binding {
        /** Symbol the user specified in configfile, if any. This needs to be
         * stored with the binding to be able to re-convert it into a keycode
         * if the keyboard mapping changes (using Xmodmap for example) */
        char *symbol;

        /** Only in use if symbol != NULL. Gets set to the value to which the
         * symbol got translated when binding. Useful for unbinding and
         * checking which binding was used when a key press event comes in.
         *
         * This is an array of number_keycodes size. */
        xcb_keycode_t *translated_to;

        uint32_t number_keycodes;

        /** Keycode to bind */
        uint32_t keycode;

        /** Bitmask consisting of BIND_MOD_1, BIND_MODE_SWITCH, … */
        uint32_t mods;

        /** Command, like in command mode */
        char *command;

        TAILQ_ENTRY(Binding) bindings;
};

/**
 * Holds a command specified by an exec-line in the config (see src/config.c)
 *
 */
struct Autostart {
        /** Command, like in command mode */
        char *command;
        TAILQ_ENTRY(Autostart) autostarts;
};

/**
 * Holds an assignment for a given window class/title to a specific workspace
 * (see src/config.c)
 *
 */
struct Assignment {
        char *windowclass_title;
        /** floating is true if this was an assignment to the special
         * workspace "~".  Matching clients will be put into floating mode
         * automatically. */
        enum {
                ASSIGN_FLOATING_NO,   /* don’t float, but put on a workspace */
                ASSIGN_FLOATING_ONLY, /* float, but don’t assign on a workspace */
                ASSIGN_FLOATING       /* float and put on a workspace */
        } floating;

        /** The number of the workspace to assign to. */
        int workspace;
        TAILQ_ENTRY(Assignment) assignments;
};

/**
 * Data structure for cached font information:
 * - font id in X11 (load it once)
 * - font height (multiple calls needed to get it)
 *
 */
struct Font {
        /** The name of the font, that is what the pattern resolves to */
        char *name;
        /** A copy of the pattern to build a cache */
        char *pattern;
        /** The height of the font, built from font_ascent + font_descent */
        int height;
        /** The xcb-id for the font */
        xcb_font_t id;

        TAILQ_ENTRY(Font) fonts;
};

/**
 * A client is X11-speak for a window.
 *
 */
struct Client {
        /** initialized will be set to true if the client was fully
         * initialized by manage_window() and all functions can be used
         * normally */
        bool initialized;

        /** if you set a client to floating and set it back to managed, it
         * does remember its old position and *tries* to get back there */
        Cell old_position;

        /** Backpointer. A client is inside a container */
        Container *container;
        /** Because dock clients don’t have a container, we have this
         * workspace-backpointer */
        Workspace *workspace;

        /** x, y, width, height of the frame */
        Rect rect;
        /** Position in floating mode and in tiling mode are saved
         * separately */
        Rect floating_rect;
        /** x, y, width, height of the child (relative to its frame) */
        Rect child_rect;

        /** contains the size calculated from the hints set by the window or 0
         * if the client did not send any hints */
        int proportional_height;
        int proportional_width;

        int base_height;
        int base_width;

<<<<<<< HEAD
=======
        /** The amount of pixels which X will draw around the client. */
        int border_width;

>>>>>>> 66553079
        /** contains the minimum increment size as specified for the window
         * (in pixels). */
        int width_increment;
        int height_increment;

        /** Height which was determined by reading the _NET_WM_STRUT_PARTIAL
         * top/bottom of the screen reservation */
        int desired_height;

        /** Name (= window title) */
        char *name;
        /** name_len stores the real string length (glyphs) of the window
         * title if the client uses _NET_WM_NAME. Otherwise, it is set to -1
         * to indicate that name should be just passed to X as 8-bit string
         * and therefore will not be rendered correctly. This behaviour is to
         * support legacy applications which do not set _NET_WM_NAME */
        int name_len;
        /** This will be set to true as soon as the first _NET_WM_NAME comes
         * in. If set to true, legacy window names are ignored. */
        bool uses_net_wm_name;

        /** Holds the WM_CLASS, useful for matching the client in commands */
        char *window_class;

        /** Holds the client’s mark, for vim-like jumping */
        char *mark;

        /** Holds the xcb_window_t (just an ID) for the leader window (logical
         * parent for toolwindows and similar floating windows) */
        xcb_window_t leader;

        /** fullscreen is pretty obvious */
        bool fullscreen;

        /** floating? (= not in tiling layout) This cannot be simply a bool
         * because we want to keep track of whether the status was set by the
         * application (by setting WM_CLASS to tools for example) or by the
         * user. The user’s choice overwrites automatic mode, of course. The
         * order of the values is important because we check with >=
         * FLOATING_AUTO_ON if a client is floating. */
        enum { FLOATING_AUTO_OFF = 0, FLOATING_USER_OFF = 1, FLOATING_AUTO_ON = 2, FLOATING_USER_ON = 3 } floating;

        /** Ensure TITLEBAR_TOP maps to 0 because we use calloc for
         * initialization later */
        enum { TITLEBAR_TOP = 0, TITLEBAR_LEFT, TITLEBAR_RIGHT, TITLEBAR_BOTTOM, TITLEBAR_OFF } titlebar_position;

        /** Contains a bool specifying whether this window should not be drawn
         * with the usual decorations */
        bool borderless;

        /** If a client is set as a dock, it is placed at the very bottom of
         * the screen and its requested size is used */
        bool dock;

        /** True if the client set the urgency flag in its WM_HINTS property */
        bool urgent;

        /* After leaving fullscreen mode, a client needs to be reconfigured
         * (configuration = setting X, Y, width and height). By setting the
         * force_reconfigure flag, render_layout() will reconfigure the
         * client. */
        bool force_reconfigure;

        /* When reparenting a window, an unmap-notify is sent. As we delete
         * windows when they’re unmapped, we need to ignore that
         * one. Therefore, this flag is set when reparenting. */
        bool awaiting_useless_unmap;

        /* XCB contexts */
        xcb_window_t frame;             /**< Our window: The frame around the
                                         * client */
        xcb_gcontext_t titlegc;         /**< The titlebar’s graphic context
                                         * inside the frame */
        xcb_window_t child;             /**< The client’s window */

        /** The following entry provides the necessary list pointers to use
         * Client with LIST_* macros */
        CIRCLEQ_ENTRY(Client) clients;
        SLIST_ENTRY(Client) dock_clients;
        SLIST_ENTRY(Client) focus_clients;
        TAILQ_ENTRY(Client) floating_clients;
};

/**
 * A container is either in default, stacking or tabbed mode. There is one for
 * each cell of the table.
 *
 */
struct Container {
        /* Those are speaking for themselves: */
        Client *currently_focused;
        int colspan;
        int rowspan;

        /* Position of the container inside our table */
        int row;
        int col;
        /* Xinerama: X/Y of the container */
        int x;
        int y;
        /* Width/Height of the container. Changeable by the user */
        int width;
        int height;

        /* When in stacking mode, we draw the titlebars of each client onto a
         * separate window */
        struct Stack_Window stack_win;

        /* Backpointer to the workspace this container is in */
        Workspace *workspace;

        /* Ensure MODE_DEFAULT maps to 0 because we use calloc for
         * initialization later */
        enum { MODE_DEFAULT = 0, MODE_STACK, MODE_TABBED } mode;

        /* When in stacking, one can either have unlimited windows inside the
         * container or set a limit for the rows or columns the stack window
         * should display to use the screen more efficiently. */
        enum { STACK_LIMIT_NONE = 0, STACK_LIMIT_COLS, STACK_LIMIT_ROWS } stack_limit;

        /* The number of columns or rows to limit to, see stack_limit */
        int stack_limit_value;

        CIRCLEQ_HEAD(client_head, Client) clients;
};

/**
 * This is a virtual screen (Xinerama). This can be a single one, though two
 * monitors might be connected, if you’re running clone mode. There can also
 * be multiple of them.
 *
 */
struct Screen {
        /** Virtual screen number */
        int num;

        /** Current workspace selected on this virtual screen */
        Workspace *current_workspace;

        /** x, y, width, height */
        Rect rect;

        /** The bar window */
        xcb_window_t bar;
        xcb_gcontext_t bargc;

        /** Contains all clients with _NET_WM_WINDOW_TYPE ==
         * _NET_WM_WINDOW_TYPE_DOCK */
        SLIST_HEAD(dock_clients_head, Client) dock_clients;

        TAILQ_ENTRY(Screen) screens;
};

#endif<|MERGE_RESOLUTION|>--- conflicted
+++ resolved
@@ -354,12 +354,9 @@
         int base_height;
         int base_width;
 
-<<<<<<< HEAD
-=======
         /** The amount of pixels which X will draw around the client. */
         int border_width;
 
->>>>>>> 66553079
         /** contains the minimum increment size as specified for the window
          * (in pixels). */
         int width_increment;
