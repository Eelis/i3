--- conflicted
+++ resolved
@@ -1,22 +1,9 @@
 #!perl
 # vim:ts=4:sw=4:expandtab
 
-<<<<<<< HEAD
-use Test::More tests => 7;
-use Test::Deep;
-use X11::XCB qw(:all);
-use Data::Dumper;
-use Time::HiRes qw(sleep);
-use FindBin;
-use Digest::SHA1 qw(sha1_base64);
-use lib "$FindBin::Bin/lib";
-use i3test;
-use AnyEvent::I3;
-=======
 use i3test;
 use X11::XCB qw(:all);
 use List::Util qw(first);
->>>>>>> c5810970
 
 BEGIN {
     use_ok('X11::XCB::Connection') or BAIL_OUT('Cannot load X11::XCB::Connection');
@@ -24,14 +11,7 @@
 
 my $x = X11::XCB::Connection->new;
 
-<<<<<<< HEAD
-my $i3 = i3;
-
-# Switch to the nineth workspace
-$i3->command('9')->recv;
-=======
 my $tmp = fresh_workspace;
->>>>>>> c5810970
 
 #####################################################################
 # Create two windows and put them in stacking mode
@@ -45,28 +25,12 @@
 my @urgent = grep { $_->{urgent} } @{get_ws_content($tmp)};
 is(@urgent, 0, 'no window got the urgent flag');
 
-<<<<<<< HEAD
-$i3->command('s')->recv;
-=======
 # cmd 'layout stacking';
->>>>>>> c5810970
 
 #####################################################################
 # Add the urgency hint, switch to a different workspace and back again
 #####################################################################
 $top->add_hint('urgency');
-<<<<<<< HEAD
-sleep 1;
-
-$i3->command('1')->recv;
-$i3->command('9')->recv;
-$i3->command('1')->recv;
-
-my $std = i3test::open_standard_window($x);
-sleep 0.25;
-$std->add_hint('urgency');
-sleep 1;
-=======
 sleep 0.5;
 
 @content = @{get_ws_content($tmp)};
@@ -108,5 +72,4 @@
 $ws = get_ws($tmp);
 ok(!$ws->{urgent}, 'urgent flag not set on workspace after switching');
 
-done_testing;
->>>>>>> c5810970
+done_testing;