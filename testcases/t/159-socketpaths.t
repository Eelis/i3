#!perl
# vim:ts=4:sw=4:expandtab
#
# Tests if the various ipc_socket_path options are correctly handled
#
use i3test i3_autostart => 0;
use File::Temp qw(tempfile tempdir);
use POSIX qw(getuid);
use v5.10;

#####################################################################
# default case: socket will be created in /tmp/i3-<username>/ipc-socket.<pid>
#####################################################################

my $config = <<EOT;
# i3 config file (v4)
font -misc-fixed-medium-r-normal--13-120-75-75-C-70-iso10646-1
EOT

# ensure XDG_RUNTIME_DIR is not set
delete $ENV{XDG_RUNTIME_DIR};
<<<<<<< HEAD
my $pid = launch_with_config($config, dont_add_socket_path => 1);
=======

# See which files exist in /tmp before to not mistakenly check an already
# existing tmpdir of another i3 instance.
my @files_before = </tmp/i3-*>;
my $pid = launch_with_config($config, 1);
my @files_after = </tmp/i3-*>;
@files_after = grep { !($_ ~~ @files_before) } @files_after;

is(@files_after, 1, 'one new temp directory');
>>>>>>> 32fb9179

my $folder = "/tmp/i3-" . getpwuid(getuid());
like($files_after[0], qr/^$folder/, 'temp directory matches expected pattern');
$folder = $files_after[0];

ok(-d $folder, "folder $folder exists");
my $socketpath = "$folder/ipc-socket." . $pid;
ok(-S $socketpath, "file $socketpath exists and is a socket");

exit_gracefully($pid);

#####################################################################
# XDG_RUNTIME_DIR case: socket gets created in $XDG_RUNTIME_DIR/i3/ipc-socket.<pid>
#####################################################################

my $rtdir = tempdir(CLEANUP => 1);

ok(! -e "$rtdir/i3", "$rtdir/i3 does not exist yet");

$ENV{XDG_RUNTIME_DIR} = $rtdir;

$pid = launch_with_config($config, dont_add_socket_path => 1);

ok(-d "$rtdir/i3", "$rtdir/i3 exists and is a directory");
$socketpath = "$rtdir/i3/ipc-socket." . $pid;
ok(-S $socketpath, "file $socketpath exists and is a socket");

exit_gracefully($pid);

#####################################################################
# configuration file case: socket gets placed whereever we specify
#####################################################################

my $tmpdir = tempdir(CLEANUP => 1);
$socketpath = $tmpdir . "/config.sock";
ok(! -e $socketpath, "$socketpath does not exist yet");

$config = <<EOT;
# i3 config file (v4)
font -misc-fixed-medium-r-normal--13-120-75-75-C-70-iso10646-1
ipc-socket $socketpath
EOT

$pid = launch_with_config($config, dont_add_socket_path => 1);

ok(-S $socketpath, "file $socketpath exists and is a socket");

exit_gracefully($pid);

done_testing;<|MERGE_RESOLUTION|>--- conflicted
+++ resolved
@@ -19,19 +19,15 @@
 
 # ensure XDG_RUNTIME_DIR is not set
 delete $ENV{XDG_RUNTIME_DIR};
-<<<<<<< HEAD
-my $pid = launch_with_config($config, dont_add_socket_path => 1);
-=======
 
 # See which files exist in /tmp before to not mistakenly check an already
 # existing tmpdir of another i3 instance.
 my @files_before = </tmp/i3-*>;
-my $pid = launch_with_config($config, 1);
+my $pid = launch_with_config($config, dont_add_socket_path => 1);
 my @files_after = </tmp/i3-*>;
 @files_after = grep { !($_ ~~ @files_before) } @files_after;
 
 is(@files_after, 1, 'one new temp directory');
->>>>>>> 32fb9179
 
 my $folder = "/tmp/i3-" . getpwuid(getuid());
 like($files_after[0], qr/^$folder/, 'temp directory matches expected pattern');
