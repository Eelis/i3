--- conflicted
+++ resolved
@@ -57,11 +57,8 @@
             ELOG("malloc() failed: %s\n", strerror(errno));
             exit(EXIT_FAILURE);
         }
-<<<<<<< HEAD
-=======
     } else {
         ev_timer_stop(main_loop, reconn);
->>>>>>> a2a7de5e
     }
     ev_timer_init(reconn, retry_connection, 0.25, 0.25);
     ev_timer_start(main_loop, reconn);
