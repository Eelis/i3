--- conflicted
+++ resolved
@@ -3,7 +3,7 @@
  *
  * i3 - an improved dynamic tiling window manager
  *
- * © 2009-2010 Michael Stapelberg and contributors
+ * © 2009 Michael Stapelberg and contributors
  *
  * See file LICENSE for license information.
  *
@@ -22,11 +22,7 @@
 #include <err.h>
 #include <stdint.h>
 #include <getopt.h>
-<<<<<<< HEAD
-#include <glob.h>
-=======
 #include <limits.h>
->>>>>>> c5810970
 
 #include <xcb/xcb.h>
 #include <xcb/xcb_aux.h>
@@ -95,21 +91,6 @@
 }
 
 /*
- * This function resolves ~ in pathnames (and more, see glob(3)).
- *
- */
-static char *glob_path(const char *path) {
-        static glob_t globbuf;
-        if (glob(path, GLOB_NOCHECK | GLOB_TILDE, NULL, &globbuf) < 0)
-                errx(EXIT_FAILURE, "glob() failed");
-        char *result = strdup(globbuf.gl_pathc > 0 ? globbuf.gl_pathv[0] : path);
-        if (result == NULL)
-                err(EXIT_FAILURE, "malloc() failed");
-        globfree(&globbuf);
-        return result;
-}
-
-/*
  * Concats the glyphs (either UCS-2 or UTF-8) to a single string, suitable for
  * rendering it (UCS-2) or sending it to i3 (UTF-8).
  *
@@ -299,11 +280,7 @@
 }
 
 int main(int argc, char *argv[]) {
-<<<<<<< HEAD
-        char *socket_path = glob_path("~/.i3/ipc.sock");
-=======
         socket_path = getenv("I3SOCK");
->>>>>>> c5810970
         char *pattern = "-misc-fixed-medium-r-normal--13-120-75-75-C-70-iso10646-1";
         int o, option_index = 0;
 
@@ -323,12 +300,8 @@
         while ((o = getopt_long(argc, argv, options_string, long_options, &option_index)) != -1) {
                 switch (o) {
                         case 's':
-<<<<<<< HEAD
-                                socket_path = glob_path(optarg);
-=======
                                 FREE(socket_path);
                                 socket_path = strdup(optarg);
->>>>>>> c5810970
                                 break;
                         case 'v':
                                 printf("i3-input " I3_VERSION);
@@ -345,10 +318,7 @@
                                 prompt = strdup(optarg);
                                 break;
                         case 'f':
-<<<<<<< HEAD
-=======
                                 FREE(pattern);
->>>>>>> c5810970
                                 pattern = strdup(optarg);
                                 break;
                         case 'h':
