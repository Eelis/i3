/*
 * vim:ts=8:expandtab
 *
 * i3 - an improved dynamic tiling window manager
 *
 * © 2009 Michael Stapelberg and contributors
 *
 * See file LICENSE for license information.
 *
 */
#include <stdio.h>
#include <string.h>
#include <sys/stat.h>
#include <stdlib.h>
#include <glob.h>

/* We need Xlib for XStringToKeysym */
#include <X11/Xlib.h>

#include <xcb/xcb_keysyms.h>

#include "i3.h"
#include "util.h"
#include "config.h"
#include "xcb.h"
#include "table.h"
#include "workspace.h"

/* prototype for src/cfgparse.y, will be cleaned up as soon as we completely
 * switched to the new scanner/parser. */
void parse_file(const char *f);

Config config;
struct modes_head modes;

bool config_use_lexer = false;

/*
 * This function resolves ~ in pathnames.
 *
 */
static char *glob_path(const char *path) {
        static glob_t globbuf;
        if (glob(path, GLOB_NOCHECK | GLOB_TILDE, NULL, &globbuf) < 0)
                die("glob() failed");
        char *result = sstrdup(globbuf.gl_pathc > 0 ? globbuf.gl_pathv[0] : path);
        globfree(&globbuf);
        return result;
}

/*
 * This function does a very simple replacement of each instance of key with value.
 *
 */
static void replace_variable(char *buffer, const char *key, const char *value) {
        char *pos;
        /* To prevent endless recursions when the user makes an error configuring,
         * we stop after 100 replacements. That should be vastly more than enough. */
        int c = 0;
        while ((pos = strcasestr(buffer, key)) != NULL && c++ < 100) {
                char *rest = pos + strlen(key);
                *pos = '\0';
                char *replaced;
                asprintf(&replaced, "%s%s%s", buffer, value, rest);
                /* Hm, this is a bit ugly, but sizeof(buffer) = 4, as it’s just a pointer.
                 * So we need to hard-code the dimensions here. */
                strncpy(buffer, replaced, 1026);
                free(replaced);
        }
}

/**
 * Ungrabs all keys, to be called before re-grabbing the keys because of a
 * mapping_notify event or a configuration file reload
 *
 */
void ungrab_all_keys(xcb_connection_t *conn) {
        LOG("Ungrabbing all keys\n");
        xcb_ungrab_key(conn, XCB_GRAB_ANY, root, XCB_BUTTON_MASK_ANY);
}

static void grab_keycode_for_binding(xcb_connection_t *conn, Binding *bind, uint32_t keycode) {
        LOG("Grabbing %d\n", keycode);
        if ((bind->mods & BIND_MODE_SWITCH) != 0)
                xcb_grab_key(conn, 0, root, 0, keycode,
                        XCB_GRAB_MODE_SYNC, XCB_GRAB_MODE_SYNC);
        else {
                /* Grab the key in all combinations */
                #define GRAB_KEY(modifier) xcb_grab_key(conn, 0, root, modifier, keycode, \
                                                        XCB_GRAB_MODE_SYNC, XCB_GRAB_MODE_ASYNC)
                GRAB_KEY(bind->mods);
                GRAB_KEY(bind->mods | xcb_numlock_mask);
                GRAB_KEY(bind->mods | xcb_numlock_mask | XCB_MOD_MASK_LOCK);
        }
}

/*
 * Grab the bound keys (tell X to send us keypress events for those keycodes)
 *
 */
void grab_all_keys(xcb_connection_t *conn) {
        Binding *bind;
        TAILQ_FOREACH(bind, bindings, bindings) {
                /* The easy case: the user specified a keycode directly. */
                if (bind->keycode > 0) {
                        grab_keycode_for_binding(conn, bind, bind->keycode);
                        continue;
                }

                /* We need to translate the symbol to a keycode */
                xcb_keysym_t keysym = XStringToKeysym(bind->symbol);
                if (keysym == NoSymbol) {
                        LOG("Could not translate string to key symbol: \"%s\"\n", bind->symbol);
                        continue;
                }

#ifdef OLD_XCB_KEYSYMS_API
                bind->number_keycodes = 1;
                xcb_keycode_t code = xcb_key_symbols_get_keycode(keysyms, keysym);
                LOG("Translated symbol \"%s\" to 1 keycode (%d)\n", bind->symbol, code);
                grab_keycode_for_binding(conn, bind, code);
                bind->translated_to = smalloc(sizeof(xcb_keycode_t));
                memcpy(bind->translated_to, &code, sizeof(xcb_keycode_t));
#else
                uint32_t last_keycode = 0;
                xcb_keycode_t *keycodes = xcb_key_symbols_get_keycode(keysyms, keysym);
                if (keycodes == NULL) {
                        LOG("Could not translate symbol \"%s\"\n", bind->symbol);
                        continue;
                }

                bind->number_keycodes = 0;

                for (xcb_keycode_t *walk = keycodes; *walk != 0; walk++) {
                        /* We hope duplicate keycodes will be returned in order
                         * and skip them */
                        if (last_keycode == *walk)
                                continue;
                        grab_keycode_for_binding(conn, bind, *walk);
                        last_keycode = *walk;
                        bind->number_keycodes++;
                }
                LOG("Translated symbol \"%s\" to %d keycode\n", bind->symbol, bind->number_keycodes);
                bind->translated_to = smalloc(bind->number_keycodes * sizeof(xcb_keycode_t));
                memcpy(bind->translated_to, keycodes, bind->number_keycodes * sizeof(xcb_keycode_t));
                free(keycodes);
#endif
        }
}

/*
 * Switches the key bindings to the given mode, if the mode exists
 *
 */
void switch_mode(xcb_connection_t *conn, const char *new_mode) {
        struct Mode *mode;

        LOG("Switching to mode %s\n", new_mode);

        SLIST_FOREACH(mode, &modes, modes) {
                if (strcasecmp(mode->name, new_mode) != 0)
                        continue;

                ungrab_all_keys(conn);
                bindings = mode->bindings;
                grab_all_keys(conn);
                return;
        }

        LOG("ERROR: Mode not found\n");
}

/*
 * Reads the configuration from ~/.i3/config or /etc/i3/config if not found.
 *
 * If you specify override_configpath, only this path is used to look for a
 * configuration file.
 *
 */
void load_configuration(xcb_connection_t *conn, const char *override_configpath, bool reload) {
        if (reload) {
                /* First ungrab the keys */
                ungrab_all_keys(conn);

                struct Mode *mode;
                Binding *bind;
                while (!SLIST_EMPTY(&modes)) {
                        mode = SLIST_FIRST(&modes);
                        FREE(mode->name);

                        /* Clear the old binding list */
                        bindings = mode->bindings;
                        while (!TAILQ_EMPTY(bindings)) {
                                bind = TAILQ_FIRST(bindings);
                                TAILQ_REMOVE(bindings, bind, bindings);
                                FREE(bind->translated_to);
                                FREE(bind->command);
                                FREE(bind);
                        }
                        FREE(bindings);
                        SLIST_REMOVE(&modes, mode, Mode, modes);
                }

                struct Assignment *assign;
                while (!TAILQ_EMPTY(&assignments)) {
                        assign = TAILQ_FIRST(&assignments);
                        FREE(assign->windowclass_title);
                        TAILQ_REMOVE(&assignments, assign, assignments);
                        FREE(assign);
                }
        }

        SLIST_INIT(&modes);

        struct Mode *default_mode = scalloc(sizeof(struct Mode));
        default_mode->name = sstrdup("default");
        default_mode->bindings = scalloc(sizeof(struct bindings_head));
        TAILQ_INIT(default_mode->bindings);
        SLIST_INSERT_HEAD(&modes, default_mode, modes);

        bindings = default_mode->bindings;

        SLIST_HEAD(variables_head, Variable) variables;

#define OPTION_STRING(name) \
        if (strcasecmp(key, #name) == 0) { \
                config.name = sstrdup(value); \
                continue; \
        }

#define REQUIRED_OPTION(name) \
        if (config.name == NULL) \
                die("You did not specify required configuration option " #name "\n");

#define OPTION_COLORTRIPLE(opt, name) \
        if (strcasecmp(key, opt) == 0) { \
                char border[8], background[8], text[8]; \
                memset(border, 0, sizeof(border)); \
                memset(background, 0, sizeof(background)); \
                memset(text, 0, sizeof(text)); \
                border[0] = background[0] = text[0] = '#'; \
                if (sscanf(value, "#%06[0-9a-fA-F] #%06[0-9a-fA-F] #%06[0-9a-fA-F]", \
                    border + 1, background + 1, text + 1) != 3 || \
                    strlen(border) != 7 || \
                    strlen(background) != 7 || \
                    strlen(text) != 7) \
                        die("invalid color code line: %s\n", value); \
                config.name.border = get_colorpixel(conn, border); \
                config.name.background = get_colorpixel(conn, background); \
                config.name.text = get_colorpixel(conn, text); \
                continue; \
        }

        /* Clear the old config or initialize the data structure */
        memset(&config, 0, sizeof(config));

        SLIST_INIT(&variables);

        /* Initialize default colors */
        config.client.focused.border = get_colorpixel(conn, "#4c7899");
        config.client.focused.background = get_colorpixel(conn, "#285577");
        config.client.focused.text = get_colorpixel(conn, "#ffffff");

        config.client.focused_inactive.border = get_colorpixel(conn, "#333333");
        config.client.focused_inactive.background = get_colorpixel(conn, "#5f676a");
        config.client.focused_inactive.text = get_colorpixel(conn, "#ffffff");

        config.client.unfocused.border = get_colorpixel(conn, "#333333");
        config.client.unfocused.background = get_colorpixel(conn, "#222222");
        config.client.unfocused.text = get_colorpixel(conn, "#888888");

        config.client.urgent.border = get_colorpixel(conn, "#2f343a");
        config.client.urgent.background = get_colorpixel(conn, "#900000");
        config.client.urgent.text = get_colorpixel(conn, "#ffffff");

        config.bar.focused.border = get_colorpixel(conn, "#4c7899");
        config.bar.focused.background = get_colorpixel(conn, "#285577");
        config.bar.focused.text = get_colorpixel(conn, "#ffffff");

        config.bar.unfocused.border = get_colorpixel(conn, "#333333");
        config.bar.unfocused.background = get_colorpixel(conn, "#222222");
        config.bar.unfocused.text = get_colorpixel(conn, "#888888");

        config.bar.urgent.border = get_colorpixel(conn, "#2f343a");
        config.bar.urgent.background = get_colorpixel(conn, "#900000");
        config.bar.urgent.text = get_colorpixel(conn, "#ffffff");

        if (config_use_lexer) {
                /* Yes, this will be cleaned up soon. */
                if (override_configpath != NULL) {
                        parse_file(override_configpath);
                } else {
                        FILE *handle;
                        char *globbed = glob_path("~/.i3/config");
                        if ((handle = fopen(globbed, "r")) == NULL) {
                                if ((handle = fopen("/etc/i3/config", "r")) == NULL) {
                                        die("Neither \"%s\" nor /etc/i3/config could be opened\n", globbed);
                                } else {
                                        parse_file("/etc/i3/config");
                                }
                        } else {
                                parse_file(globbed);
                        }
                }
                if (reload)
                        grab_all_keys(conn);
        } else {

        FILE *handle;
        if (override_configpath != NULL) {
                if ((handle = fopen(override_configpath, "r")) == NULL)
                        die("Could not open configfile \"%s\".\n", override_configpath);
        } else {
                /* We first check for ~/.i3/config, then for /etc/i3/config */
                char *globbed = glob_path("~/.i3/config");
                if ((handle = fopen(globbed, "r")) == NULL)
                        if ((handle = fopen("/etc/i3/config", "r")) == NULL)
                                die("Neither \"%s\" nor /etc/i3/config could be opened\n", globbed);
                free(globbed);
        }
        char key[512], value[512], buffer[1026];

        while (!feof(handle)) {
                if (fgets(buffer, 1024, handle) == NULL) {
                        /* fgets returns NULL on EOF and on error, so see which one it is. */
                        if (feof(handle))
                                break;
                        die("Could not read configuration file\n");
                }

                if (config.terminal != NULL)
                        replace_variable(buffer, "$terminal", config.terminal);

                /* Replace all custom variables */
                struct Variable *current;
                SLIST_FOREACH(current, &variables, variables)
                        replace_variable(buffer, current->key, current->value);

                /* sscanf implicitly strips whitespace. Also, we skip comments and empty lines. */
                if (sscanf(buffer, "%s %[^\n]", key, value) < 1 ||
                    key[0] == '#' || strlen(key) < 3)
                        continue;

                OPTION_STRING(terminal);
                OPTION_STRING(font);

                /* Colors */
                OPTION_COLORTRIPLE("client.focused", client.focused);
                OPTION_COLORTRIPLE("client.focused_inactive", client.focused_inactive);
                OPTION_COLORTRIPLE("client.unfocused", client.unfocused);
                OPTION_COLORTRIPLE("client.urgent", client.urgent);
                OPTION_COLORTRIPLE("bar.focused", bar.focused);
                OPTION_COLORTRIPLE("bar.unfocused", bar.unfocused);
                OPTION_COLORTRIPLE("bar.urgent", bar.urgent);

                /* exec-lines (autostart) */
                if (strcasecmp(key, "exec") == 0) {
                        struct Autostart *new = smalloc(sizeof(struct Autostart));
                        new->command = sstrdup(value);
                        TAILQ_INSERT_TAIL(&autostarts, new, autostarts);
                        continue;
                }

                /* key bindings */
                if (strcasecmp(key, "bind") == 0 || strcasecmp(key, "bindsym") == 0) {
                        #define CHECK_MODIFIER(name) \
                                if (strncasecmp(walk, #name, strlen(#name)) == 0) { \
                                        modifiers |= BIND_##name; \
                                        walk += strlen(#name) + 1; \
                                        continue; \
                                }
                        char *walk = value, *rest;
                        uint32_t modifiers = 0;

                        while (*walk != '\0') {
                                /* Need to check for Mod1-5, Ctrl, Shift, Mode_switch */
                                CHECK_MODIFIER(SHIFT);
                                CHECK_MODIFIER(CONTROL);
                                CHECK_MODIFIER(MODE_SWITCH);
                                CHECK_MODIFIER(MOD1);
                                CHECK_MODIFIER(MOD2);
                                CHECK_MODIFIER(MOD3);
                                CHECK_MODIFIER(MOD4);
                                CHECK_MODIFIER(MOD5);

                                /* No modifier found? Then we’re done with this step */
                                break;
                        }

                        Binding *new = scalloc(sizeof(Binding));

                        /* Now check for the keycode or copy the symbol */
                        if (strcasecmp(key, "bind") == 0) {
                                int keycode = strtol(walk, &rest, 10);
                                if (!rest || *rest != ' ')
                                        die("Invalid binding (keycode)\n");
                                new->keycode = keycode;
                        } else {
                                rest = walk;
                                char *sym = rest;
                                while (*rest != '\0' && *rest != ' ')
                                        rest++;
                                if (*rest != ' ')
                                        die("Invalid binding (keysym)\n");
#if defined(__OpenBSD__)
                                size_t len = strlen(sym);
                                if (len > (rest - sym))
                                        len = (rest - sym);
                                new->symbol = smalloc(len + 1);
                                memcpy(new->symbol, sym, len+1);
                                new->symbol[len]='\0';
#else
                                new->symbol = strndup(sym, (rest - sym));
#endif
                        }
                        rest++;
                        LOG("keycode = %d, symbol = %s, modifiers = %d, command = *%s*\n", new->keycode, new->symbol, modifiers, rest);
                        new->mods = modifiers;
                        new->command = sstrdup(rest);
                        TAILQ_INSERT_TAIL(bindings, new, bindings);
                        continue;
                }

                if (strcasecmp(key, "floating_modifier") == 0) {
                        char *walk = value;
                        uint32_t modifiers = 0;

                        while (*walk != '\0') {
                                /* Need to check for Mod1-5, Ctrl, Shift, Mode_switch */
                                CHECK_MODIFIER(SHIFT);
                                CHECK_MODIFIER(CONTROL);
                                CHECK_MODIFIER(MODE_SWITCH);
                                CHECK_MODIFIER(MOD1);
                                CHECK_MODIFIER(MOD2);
                                CHECK_MODIFIER(MOD3);
                                CHECK_MODIFIER(MOD4);
                                CHECK_MODIFIER(MOD5);

                                /* No modifier found? Then we’re done with this step */
                                break;
                        }

                        LOG("Floating modifiers = %d\n", modifiers);
                        config.floating_modifier = modifiers;
                        continue;
                }

                /* workspace "workspace number" [screen <screen>] ["name of the workspace"]
                 * with screen := <number> | <position>, e.g. screen 1280 or screen 1 */
                if (strcasecmp(key, "name") == 0 || strcasecmp(key, "workspace") == 0) {
                        LOG("workspace: %s\n",value);
                        char *ws_str = sstrdup(value);
                        char *end = strchr(ws_str, ' ');
                        if (end == NULL)
                                die("Malformed name, couln't find terminating space\n");
                        *end = '\0';

                        /* Strip trailing whitespace */
                        while (strlen(value) > 0 && value[strlen(value)-1] == ' ')
                                value[strlen(value)-1] = '\0';

                        int ws_num = atoi(ws_str);

                        if (ws_num < 1 || ws_num > 10)
                                die("Malformed name, invalid workspace number\n");

                        /* find the name */
                        char *name = value;
                        name += strlen(ws_str) + 1;

                        if (strncasecmp(name, "screen ", strlen("screen ")) == 0) {
                                char *screen = strdup(name + strlen("screen "));
                                if ((end = strchr(screen, ' ')) != NULL)
                                        *end = '\0';
                                LOG("Setting preferred screen for workspace %d to \"%s\"\n", ws_num, screen);
                                workspace_get(ws_num-1)->preferred_screen = screen;

                                name += strlen("screen ") + strlen(screen);
                        }

                        /* Strip leading whitespace */
                        while (*name != '\0' && *name == ' ')
                                name++;

                        LOG("rest to parse = %s\n", name);

                        if (name == '\0') {
                                free(ws_str);
                                continue;
                        }

                        LOG("setting name to \"%s\"\n", name);

                        if (*name != '\0')
<<<<<<< HEAD
                                workspace_set_name(&(workspaces[ws_num - 1]), name);
=======
                                workspace_set_name(workspace_get(ws_num - 1), name);
>>>>>>> 66553079
                        free(ws_str);
                        continue;
                }

                /* assign window class[/window title] → workspace */
                if (strcasecmp(key, "assign") == 0) {
                        LOG("assign: \"%s\"\n", value);
                        char *class_title;
                        char *target;
                        char *end;

                        /* If the window class/title is quoted we skip quotes */
                        if (value[0] == '"') {
                                class_title = sstrdup(value+1);
                                end = strchr(class_title, '"');
                        } else {
                                class_title = sstrdup(value);
                                /* If it is not quoted, we terminate it at the first space */
                                end = strchr(class_title, ' ');
                        }
                        if (end == NULL)
                                die("Malformed assignment, couldn't find terminating quote\n");
                        *end = '\0';

                        /* Strip trailing whitespace */
                        while (strlen(value) > 0 && value[strlen(value)-1] == ' ')
                                value[strlen(value)-1] = '\0';

                        /* Strip trailing whitespace */
                        while (strlen(value) > 0 && value[strlen(value)-1] == ' ')
                                value[strlen(value)-1] = '\0';

                        /* The target is the last argument separated by a space */
                        if ((target = strrchr(value, ' ')) == NULL)
                                die("Malformed assignment, couldn't find target (\"%s\")\n", value);
                        target++;

                        if (strchr(target, '~') == NULL && (atoi(target) < 1 || atoi(target) > 10))
                                die("Malformed assignment, invalid workspace number\n");

                        LOG("assignment parsed: \"%s\" to \"%s\"\n", class_title, target);

                        struct Assignment *new = scalloc(sizeof(struct Assignment));
                        new->windowclass_title = class_title;
                        if (strchr(target, '~') != NULL)
                                new->floating = ASSIGN_FLOATING_ONLY;

                        while (*target == '~')
                                target++;

                        if (atoi(target) >= 1) {
                                if (new->floating == ASSIGN_FLOATING_ONLY)
                                        new->floating = ASSIGN_FLOATING;
                                new->workspace = atoi(target);
                        }
                        TAILQ_INSERT_TAIL(&assignments, new, assignments);

                        LOG("Assignment loaded: \"%s\":\n", class_title);
                        if (new->floating != ASSIGN_FLOATING_ONLY)
                                LOG(" to workspace %d\n", new->workspace);

                        if (new->floating != ASSIGN_FLOATING_NO)
                                LOG(" will be floating\n");

                        continue;
                }

                /* set a custom variable */
                if (strcasecmp(key, "set") == 0) {
                        if (value[0] != '$')
                                die("Malformed variable assignment, name has to start with $\n");

                        /* get key/value for this variable */
                        char *v_key = value, *v_value;
                        if ((v_value = strstr(value, " ")) == NULL)
                                die("Malformed variable assignment, need a value\n");

                        *(v_value++) = '\0';

                        struct Variable *new = scalloc(sizeof(struct Variable));
                        new->key = sstrdup(v_key);
                        new->value = sstrdup(v_value);
                        SLIST_INSERT_HEAD(&variables, new, variables);
                        LOG("Got new variable %s = %s\n", v_key, v_value);
                        continue;
                }

                if (strcasecmp(key, "ipc-socket") == 0) {
                        config.ipc_socket_path = sstrdup(value);
                        continue;
                }

                die("Unknown configfile option: %s\n", key);
        }
        /* now grab all keys again */
        if (reload)
                grab_all_keys(conn);
        fclose(handle);

        while (!SLIST_EMPTY(&variables)) {
                struct Variable *v = SLIST_FIRST(&variables);
                SLIST_REMOVE_HEAD(&variables, variables);
                free(v->key);
                free(v->value);
                free(v);
        }
        }

        REQUIRED_OPTION(terminal);
        REQUIRED_OPTION(font);

        /* Set an empty name for every workspace which got no name */
        Workspace *ws;
        TAILQ_FOREACH(ws, workspaces, workspaces) {
                if (ws->name != NULL) {
                        /* If the font was not specified when the workspace name
                         * was loaded, we need to predict the text width now */
                        if (ws->text_width == 0)
                                ws->text_width = predict_text_width(global_conn,
                                                config.font, ws->name, ws->name_len);
                        continue;
                }

                workspace_set_name(ws, NULL);
        }
 
        return;
}<|MERGE_RESOLUTION|>--- conflicted
+++ resolved
@@ -492,11 +492,7 @@
                         LOG("setting name to \"%s\"\n", name);
 
                         if (*name != '\0')
-<<<<<<< HEAD
-                                workspace_set_name(&(workspaces[ws_num - 1]), name);
-=======
                                 workspace_set_name(workspace_get(ws_num - 1), name);
->>>>>>> 66553079
                         free(ws_str);
                         continue;
                 }
