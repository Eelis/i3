--- conflicted
+++ resolved
@@ -254,29 +254,15 @@
         /* Ignore notify events because they would cause focus to be changed */
         ignore_enter_notify_forall(conn, u_ws, true);
 
-<<<<<<< HEAD
-        /* Unmap all clients of the current workspace */
-        int unmapped_clients = 0;
-        FOR_TABLE(u_ws)
-                CIRCLEQ_FOREACH(client, &(u_ws->table[cols][rows]->clients), clients) {
-=======
         /* Unmap all clients of the given workspace */
         int unmapped_clients = 0;
         FOR_TABLE(u_ws)
                 CIRCLEQ_FOREACH(client, &(u_ws->table[cols][rows]->clients), clients) {
                         LOG("unmapping normal client %p / %p / %p\n", client, client->frame, client->child);
->>>>>>> aaccc0e6
                         xcb_unmap_window(conn, client->frame);
                         unmapped_clients++;
                 }
 
-<<<<<<< HEAD
-        /* If we did not unmap any clients, the workspace is empty and we can destroy it */
-        if (unmapped_clients == 0)
-                u_ws->screen = NULL;
-
-        /* Unmap the stack windows on the current workspace, if any */
-=======
         /* To find floating clients, we traverse the focus stack */
         SLIST_FOREACH(client, &(u_ws->focus_stack), focus_clients) {
                 if (!client_is_floating(client))
@@ -305,7 +291,6 @@
         }
 
         /* Unmap the stack windows on the given workspace, if any */
->>>>>>> aaccc0e6
         SLIST_FOREACH(stack_win, &stack_wins, stack_windows)
                 if (stack_win->container->workspace == u_ws)
                         xcb_unmap_window(conn, stack_win->window);
@@ -354,22 +339,6 @@
         xcb_set_input_focus(conn, XCB_INPUT_FOCUS_POINTER_ROOT, client->child, XCB_CURRENT_TIME);
         //xcb_warp_pointer(conn, XCB_NONE, client->child, 0, 0, 0, 0, 10, 10);
 
-<<<<<<< HEAD
-        /* Get the client which was last focused in this particular container, it may be a different
-           one than old_client */
-        Client *last_focused = get_last_focused_client(conn, client->container, NULL);
-
-        /* In stacking containers, raise the client in respect to the one which was focused before */
-        if (client->container->mode == MODE_STACK && client->container->workspace->fullscreen_client == NULL) {
-                /* We need to get the client again, this time excluding the current client, because
-                 * we might have just gone into stacking mode and need to raise */
-                Client *last_focused = get_last_focused_client(conn, client->container, client);
-
-                if (last_focused != NULL) {
-                        LOG("raising above frame %p / child %p\n", last_focused->frame, last_focused->child);
-                        uint32_t values[] = { last_focused->frame, XCB_STACK_MODE_ABOVE };
-                        xcb_configure_window(conn, client->frame, XCB_CONFIG_WINDOW_SIBLING | XCB_CONFIG_WINDOW_STACK_MODE, values);
-=======
         if (client->container != NULL) {
                 /* Get the client which was last focused in this particular container, it may be a different
                    one than old_client */
@@ -386,7 +355,6 @@
                                 uint32_t values[] = { last_focused->frame, XCB_STACK_MODE_ABOVE };
                                 xcb_configure_window(conn, client->frame, XCB_CONFIG_WINDOW_SIBLING | XCB_CONFIG_WINDOW_STACK_MODE, values);
                         }
->>>>>>> aaccc0e6
                 }
 
                 /* If it is the same one as old_client, we save us the unnecessary redecorate */
