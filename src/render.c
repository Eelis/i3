#undef I3__FILE__
#define I3__FILE__ "render.c"
/*
 * vim:ts=4:sw=4:expandtab
 *
 * i3 - an improved dynamic tiling window manager
 * © 2009-2011 Michael Stapelberg and contributors (see also: LICENSE)
 *
 * render.c: Renders (determines position/sizes) the layout tree, updating the
 *           various rects. Needs to be pushed to X11 (see x.c) to be visible.
 *
 */
#include "all.h"

/* change this to 'true' if you want to have additional borders around every
 * container (for debugging purposes) */
static bool show_debug_borders = false;

/*
 * Returns the height for the decorations
 */
int render_deco_height(void) {
    int deco_height = config.font.height + 4;
    if (config.font.height & 0x01)
        ++deco_height;
    return deco_height;
}

/*
 * Renders a container with layout L_OUTPUT. In this layout, all CT_DOCKAREAs
 * get the height of their content and the remaining CT_CON gets the rest.
 *
 */
static void render_l_output(Con *con) {
    Con *child, *dockchild;

    int x = con->rect.x;
    int y = con->rect.y;
    int height = con->rect.height;

    /* Find the content container and ensure that there is exactly one. Also
     * check for any non-CT_DOCKAREA clients. */
    Con *content = NULL;
    TAILQ_FOREACH(child, &(con->nodes_head), nodes) {
        if (child->type == CT_CON) {
            if (content != NULL) {
                DLOG("More than one CT_CON on output container\n");
                assert(false);
            }
            content = child;
        } else if (child->type != CT_DOCKAREA) {
            DLOG("Child %p of type %d is inside the OUTPUT con\n", child, child->type);
            assert(false);
        }
    }

    if (content == NULL) {
        DLOG("Skipping this output because it is currently being destroyed.\n");
        return;
    }

    /* We need to find out if there is a fullscreen con on the current workspace
     * and take the short-cut to render it directly (the user does not want to
     * see the dockareas in that case) */
    Con *ws = con_get_fullscreen_con(content, CF_OUTPUT);
    if (!ws) {
        DLOG("Skipping this output because it is currently being destroyed.\n");
        return;
    }
    Con *fullscreen = con_get_fullscreen_con(ws, CF_OUTPUT);
    if (fullscreen) {
        fullscreen->rect = con->rect;
        x_raise_con(fullscreen, true);
        render_con(fullscreen, true);
        return;
    }

    /* First pass: determine the height of all CT_DOCKAREAs (the sum of their
     * children) and figure out how many pixels we have left for the rest */
    TAILQ_FOREACH(child, &(con->nodes_head), nodes) {
        if (child->type != CT_DOCKAREA)
            continue;

        child->rect.height = 0;
        TAILQ_FOREACH(dockchild, &(child->nodes_head), nodes)
            child->rect.height += dockchild->geometry.height;

        height -= child->rect.height;
    }

    /* Second pass: Set the widths/heights */
    TAILQ_FOREACH(child, &(con->nodes_head), nodes) {
        if (child->type == CT_CON) {
            child->rect.x = x;
            child->rect.y = y;
            child->rect.width = con->rect.width;
            child->rect.height = height;
        }

        child->rect.x = x;
        child->rect.y = y;
        child->rect.width = con->rect.width;

        child->deco_rect.x = 0;
        child->deco_rect.y = 0;
        child->deco_rect.width = 0;
        child->deco_rect.height = 0;

        y += child->rect.height;

        DLOG("child at (%d, %d) with (%d x %d)\n",
                child->rect.x, child->rect.y, child->rect.width, child->rect.height);
        x_raise_con(child, false);
        render_con(child, false);
    }
}

/*
 * "Renders" the given container (and its children), meaning that all rects are
 * updated correctly. Note that this function does not call any xcb_*
 * functions, so the changes are completely done in memory only (and
 * side-effect free). As soon as you call x_push_changes(), the changes will be
 * updated in X11.
 *
 */
void render_con(Con *con, bool render_fullscreen) {
    int children = con_num_children(con);
    DLOG("Rendering %snode %p / %s / layout %d / children %d\n",
         (render_fullscreen ? "fullscreen " : ""), con, con->name, con->layout,
         children);

    /* Copy container rect, subtract container border */
    /* This is the actually usable space inside this container for clients */
    Rect rect = con->rect;

    /* Display a border if this is a leaf node. For container nodes, we don’t
     * draw borders (except when in debug mode) */
    if (show_debug_borders) {
        rect.x += 2;
        rect.y += 2;
        rect.width -= 2 * 2;
        rect.height -= 2 * 2;
    }

    int x = rect.x;
    int y = rect.y;

    int i = 0;

    con->mapped = true;

    /* if this container contains a window, set the coordinates */
    if (con->window) {
        /* depending on the border style, the rect of the child window
         * needs to be smaller */
        Rect *inset = &(con->window_rect);
        *inset = (Rect){0, 0, con->rect.width, con->rect.height};
        if (!render_fullscreen)
            *inset = rect_add(*inset, con_border_style_rect(con));

        /* Obey x11 border */
        inset->width -= (2 * con->border_width);
        inset->height -= (2 * con->border_width);

        /* Obey the aspect ratio, if any, unless we are in fullscreen mode.
         *
         * The spec isn’t explicit on whether the aspect ratio hints should be
         * respected during fullscreen mode. Other WMs such as Openbox don’t do
         * that, and this post suggests that this is the correct way to do it:
         * http://mail.gnome.org/archives/wm-spec-list/2003-May/msg00007.html
         *
         * Ignoring aspect ratio during fullscreen was necessary to fix MPlayer
         * subtitle rendering, see http://bugs.i3wm.org/594 */
        if (!render_fullscreen &&
            con->proportional_height != 0 &&
            con->proportional_width != 0) {
            double new_height = inset->height + 1;
            int new_width = inset->width;

            while (new_height > inset->height) {
                new_height = ((double)con->proportional_height / con->proportional_width) * new_width;

                if (new_height > inset->height)
                    new_width--;
            }
            /* Center the window */
            inset->y += ceil(inset->height / 2) - floor(new_height / 2);
            inset->x += ceil(inset->width / 2) - floor(new_width / 2);

            inset->height = new_height;
            inset->width = new_width;
        }

        /* NB: We used to respect resize increment size hints for tiling
         * windows up until commit 0db93d9 here. However, since all terminal
         * emulators cope with ignoring the size hints in a better way than we
         * can (by providing their fake-transparency or background color), this
         * code was removed. See also http://bugs.i3wm.org/540 */

        DLOG("child will be at %dx%d with size %dx%d\n", inset->x, inset->y, inset->width, inset->height);
    }

    /* Check for fullscreen nodes */
    Con *fullscreen = NULL;
    if (con->type != CT_OUTPUT) {
        fullscreen = con_get_fullscreen_con(con, (con->type == CT_ROOT ? CF_GLOBAL : CF_OUTPUT));
    }
    if (fullscreen) {
        fullscreen->rect = rect;
        x_raise_con(fullscreen, false);
        render_con(fullscreen, true);
        return;
    }

    /* find the height for the decorations */
    int deco_height = render_deco_height();

    /* precalculate the sizes to be able to correct rounding errors */
    int sizes[children];
    memset(sizes, 0, children*sizeof(int));
    if ((con->layout == L_SPLITH || con->layout == L_SPLITV) && children > 0) {
        assert(!TAILQ_EMPTY(&con->nodes_head));
        Con *child;
        int i = 0, assigned = 0;
        int total = con_orientation(con) == HORIZ ? rect.width : rect.height;
        TAILQ_FOREACH(child, &(con->nodes_head), nodes) {
            double percentage = child->percent > 0.0 ? child->percent : 1.0 / children;
            assigned += sizes[i++] = percentage * total;
        }
        assert(assigned == total ||
                (assigned > total && assigned - total <= children * 2) ||
                (assigned < total && total - assigned <= children * 2));
        int signal = assigned < total ? 1 : -1;
        while (assigned != total) {
            for (i = 0; i < children && assigned != total; ++i) {
                sizes[i] += signal;
                assigned += signal;
            }
        }
    }

    if (con->layout == L_OUTPUT) {
        /* Skip i3-internal outputs */
        if (con_is_internal(con))
            return;
        render_l_output(con);
    } else if (con->type == CT_ROOT) {
        Con *output;
        TAILQ_FOREACH(output, &(con->nodes_head), nodes) {
            render_con(output, false);
        }

        /* We need to render floating windows after rendering all outputs’
         * tiling windows because they need to be on top of *every* output at
         * all times. This is important when the user places floating
         * windows/containers so that they overlap on another output. */
        DLOG("Rendering floating windows:\n");
        TAILQ_FOREACH(output, &(con->nodes_head), nodes) {
            if (con_is_internal(output))
                continue;
            /* Get the active workspace of that output */
            Con *content = output_get_content(output);
            if (!content || TAILQ_EMPTY(&(content->focus_head))) {
                DLOG("Skipping this output because it is currently being destroyed.\n");
                continue;
            }
            Con *workspace = TAILQ_FIRST(&(content->focus_head));
            Con *fullscreen = con_get_fullscreen_con(workspace, CF_OUTPUT);
            Con *child;
            TAILQ_FOREACH(child, &(workspace->floating_head), floating_windows) {
                /* Don’t render floating windows when there is a fullscreen window
                 * on that workspace. Necessary to make floating fullscreen work
                 * correctly (ticket #564). */
                if (fullscreen != NULL && fullscreen->window != NULL) {
                    Con *floating_child = con_descend_focused(child);
                    Con *transient_con = floating_child;
                    bool is_transient_for = false;
                    /* Exception to the above rule: smart
                     * popup_during_fullscreen handling (popups belonging to
                     * the fullscreen app will be rendered). */
                    while (transient_con != NULL &&
                           transient_con->window != NULL &&
                           transient_con->window->transient_for != XCB_NONE) {
                        if (transient_con->window->transient_for == fullscreen->window->id) {
                            is_transient_for = true;
                            break;
                        }
                        transient_con = con_by_window_id(transient_con->window->transient_for);
                    }

                    if (!is_transient_for)
                        continue;
                    else {
                        DLOG("Rendering floating child even though in fullscreen mode: "
                             "floating->transient_for (0x%08x) --> fullscreen->id (0x%08x)\n",
                             floating_child->window->transient_for, fullscreen->window->id);
                    }
                }
                DLOG("floating child at (%d,%d) with %d x %d\n",
                     child->rect.x, child->rect.y, child->rect.width, child->rect.height);
                x_raise_con(child, false);
                render_con(child, false);
            }
        }

    } else {

        /* FIXME: refactor this into separate functions: */
    Con *child;
    TAILQ_FOREACH(child, &(con->nodes_head), nodes) {
        assert(children > 0);

        /* default layout */
        if (con->layout == L_SPLITH || con->layout == L_SPLITV) {
            if (con->layout == L_SPLITH) {
                child->rect.x = x;
                child->rect.y = y;
                child->rect.width = sizes[i];
                child->rect.height = rect.height;
                x += child->rect.width;
            } else {
                child->rect.x = x;
                child->rect.y = y;
                child->rect.width = rect.width;
                child->rect.height = sizes[i];
                y += child->rect.height;
            }

            /* first we have the decoration, if this is a leaf node */
            if (con_is_leaf(child)) {
                if (child->border_style == BS_NORMAL) {
                    /* TODO: make a function for relative coords? */
                    child->deco_rect.x = child->rect.x - con->rect.x;
                    child->deco_rect.y = child->rect.y - con->rect.y;

                    if (!deco_drawn_by_parent(child)) {
                        child->rect.y += deco_height;
                        child->rect.height -= deco_height;
                    }

                    child->deco_rect.width = child->rect.width;
                    child->deco_rect.height = deco_height;
                } else {
                    child->deco_rect.x = 0;
                    child->deco_rect.y = 0;
                    child->deco_rect.width = 0;
                    child->deco_rect.height = 0;
                }
            } else {
                child->deco_rect.width = ceil((float)rect.width / children);
                child->deco_rect.x = i * child->deco_rect.width;
                child->deco_rect.y = 0;
                child->deco_rect.height = deco_height;
            }
        }

        /* stacked layout */
        else if (con->layout == L_STACKED) {
            child->rect.x = x;
            child->rect.y = y;
            child->rect.width = rect.width;
            child->rect.height = rect.height;

            child->deco_rect.x = x - con->rect.x;
            child->deco_rect.y = y - con->rect.y + (i * deco_height);
            child->deco_rect.width = child->rect.width;
            child->deco_rect.height = deco_height;

            if (children > 1 || (child->border_style != BS_PIXEL && child->border_style != BS_NONE)) {
                child->rect.y += (deco_height * children);
                child->rect.height -= (deco_height * children);
            }
        }

        /* tabbed layout */
        else if (con->layout == L_TABBED) {
            child->rect.x = x;
            child->rect.y = y;
            child->rect.width = rect.width;
            child->rect.height = rect.height;

<<<<<<< HEAD
            child->deco_rect.width = ceil((float)rect.width / children);
=======
            child->deco_rect.width = floor((float)child->rect.width / children);
>>>>>>> 402c3db7
            child->deco_rect.x = x - con->rect.x + i * child->deco_rect.width;
            child->deco_rect.y = y - con->rect.y;

            /* Since the tab width may be something like 31,6 px per tab, we
             * let the last tab have all the extra space (0,6 * children). */
            if (i == (children-1)) {
                child->deco_rect.width += (child->rect.width - (child->deco_rect.x + child->deco_rect.width));
            }

            if (children > 1 || (child->border_style != BS_PIXEL && child->border_style != BS_NONE)) {
                if (!deco_drawn_by_parent(con)) {
                    child->rect.y += deco_height;
                    child->rect.height -= deco_height;
                }
                child->deco_rect.height = deco_height;
            } else {
                child->deco_rect.height = (child->border_style == BS_PIXEL ? 1 : 0);
            }
        }

        /* dockarea layout */
        else if (con->layout == L_DOCKAREA) {
            child->rect.x = x;
            child->rect.y = y;
            child->rect.width = rect.width;
            child->rect.height = child->geometry.height;

            child->deco_rect.x = 0;
            child->deco_rect.y = 0;
            child->deco_rect.width = 0;
            child->deco_rect.height = 0;
            y += child->rect.height;
        }

        DLOG("child at (%d, %d) with (%d x %d)\n",
                child->rect.x, child->rect.y, child->rect.width, child->rect.height);
        x_raise_con(child, false);
        render_con(child, false);
        i++;
    }

    /* in a stacking or tabbed container, we ensure the focused client is raised */
    if (con->layout == L_STACKED || con->layout == L_TABBED) {
        TAILQ_FOREACH_REVERSE(child, &(con->focus_head), focus_head, focused)
            x_raise_con(child, false);
        if ((child = TAILQ_FIRST(&(con->focus_head)))) {
            /* By rendering the stacked container again, we handle the case
             * that we have a non-leaf-container inside the stack. In that
             * case, the children of the non-leaf-container need to be raised
             * aswell. */
            render_con(child, false);
        }

        if (children != 1)
            /* Raise the stack con itself. This will put the stack decoration on
             * top of every stack window. That way, when a new window is opened in
             * the stack, the old window will not obscure part of the decoration
             * (it’s unmapped afterwards). */
            x_raise_con(con, false);
    }
    }
}

bool deco_drawn_by_parent(Con const * con) {
  return (con->parent->layout == L_STACKED && (con->layout == L_TABBED || con->layout == L_SPLITH)) ||
         (con->parent->layout == L_SPLITH && deco_drawn_by_parent(con->parent));
}
<|MERGE_RESOLUTION|>--- conflicted
+++ resolved
@@ -379,11 +379,7 @@
             child->rect.width = rect.width;
             child->rect.height = rect.height;
 
-<<<<<<< HEAD
-            child->deco_rect.width = ceil((float)rect.width / children);
-=======
             child->deco_rect.width = floor((float)child->rect.width / children);
->>>>>>> 402c3db7
             child->deco_rect.x = x - con->rect.x + i * child->deco_rect.width;
             child->deco_rect.y = y - con->rect.y;
 
