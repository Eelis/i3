--- conflicted
+++ resolved
@@ -735,11 +735,7 @@
                 if (client->urgent)
                         background_color = config.client.urgent.background;
                 /* Distinguish if the window is currently focused… */
-<<<<<<< HEAD
-                if (CUR_CELL != NULL && CUR_CELL->currently_focused == client)
-=======
                 else if (CUR_CELL != NULL && CUR_CELL->currently_focused == client)
->>>>>>> 66553079
                         background_color = config.client.focused.background;
                 /* …or if it is the focused window in a not focused container */
                 else background_color = config.client.focused_inactive.background;
