--- conflicted
+++ resolved
@@ -844,14 +844,10 @@
 
     tree_render();
 
-<<<<<<< HEAD
-    FREE(reply);
-=======
 end:
     if (con->window)
         window_update_hints(con->window, reply);
     else free(reply);
->>>>>>> 67ff74d4
     return true;
 }
 
