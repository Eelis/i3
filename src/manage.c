/*
 * vim:ts=4:sw=4:expandtab
 *
 * i3 - an improved dynamic tiling window manager
 * © 2009-2011 Michael Stapelberg and contributors (see also: LICENSE)
 *
 * manage.c: Contains all functions for initially managing new windows
 *           (or existing ones on restart).
 *
 */

#include "all.h"

/*
 * Go through all existing windows (if the window manager is restarted) and manage them
 *
 */
<<<<<<< HEAD
void manage_existing_windows(xcb_connection_t *conn, xcb_window_t root) {
        xcb_query_tree_reply_t *reply;
        int i, len;
        xcb_window_t *children;
        xcb_get_window_attributes_cookie_t *cookies;

        /* Get the tree of windows whose parent is the root window (= all) */
        if ((reply = xcb_query_tree_reply(conn, xcb_query_tree(conn, root), 0)) == NULL)
                return;

        len = xcb_query_tree_children_length(reply);
        cookies = smalloc(len * sizeof(*cookies));

        /* Request the window attributes for every window */
        children = xcb_query_tree_children(reply);
        for (i = 0; i < len; ++i)
                cookies[i] = xcb_get_window_attributes(conn, children[i]);

        /* Call manage_window with the attributes for every window */
        for (i = 0; i < len; ++i)
                manage_window(conn, children[i], cookies[i], true);

        free(reply);
        free(cookies);
=======
void manage_existing_windows(xcb_window_t root) {
    xcb_query_tree_reply_t *reply;
    int i, len;
    xcb_window_t *children;
    xcb_get_window_attributes_cookie_t *cookies;

    /* Get the tree of windows whose parent is the root window (= all) */
    if ((reply = xcb_query_tree_reply(conn, xcb_query_tree(conn, root), 0)) == NULL)
        return;

    len = xcb_query_tree_children_length(reply);
    cookies = smalloc(len * sizeof(*cookies));

    /* Request the window attributes for every window */
    children = xcb_query_tree_children(reply);
    for (i = 0; i < len; ++i)
        cookies[i] = xcb_get_window_attributes(conn, children[i]);

    /* Call manage_window with the attributes for every window */
    for (i = 0; i < len; ++i)
        manage_window(children[i], cookies[i], true);

    free(reply);
    free(cookies);
>>>>>>> 2728c024
}

/*
 * Restores the geometry of each window by reparenting it to the root window
 * at the position of its frame.
 *
 * This is to be called *only* before exiting/restarting i3 because of evil
 * side-effects which are to be expected when continuing to run i3.
 *
 */
void restore_geometry() {
    DLOG("Restoring geometry\n");

    Con *con;
    TAILQ_FOREACH(con, &all_cons, all_cons)
        if (con->window) {
            DLOG("Re-adding X11 border of %d px\n", con->border_width);
            con->window_rect.width += (2 * con->border_width);
            con->window_rect.height += (2 * con->border_width);
            xcb_set_window_rect(conn, con->window->id, con->window_rect);
            DLOG("placing window %08x at %d %d\n", con->window->id, con->rect.x, con->rect.y);
            xcb_reparent_window(conn, con->window->id, root,
                                con->rect.x, con->rect.y);
        }

    /* Make sure our changes reach the X server, we restart/exit now */
    xcb_flush(conn);
}

/*
 * Do some sanity checks and then reparent the window.
 *
 */
<<<<<<< HEAD
void manage_window(xcb_connection_t *conn,
                   xcb_window_t window, xcb_get_window_attributes_cookie_t cookie,
=======
void manage_window(xcb_window_t window, xcb_get_window_attributes_cookie_t cookie,
>>>>>>> 2728c024
                   bool needs_to_be_mapped) {
    xcb_drawable_t d = { window };
    xcb_get_geometry_cookie_t geomc;
    xcb_get_geometry_reply_t *geom;
    xcb_get_window_attributes_reply_t *attr = NULL;

    DLOG("---> looking at window 0x%08x\n", window);

    xcb_get_property_cookie_t wm_type_cookie, strut_cookie, state_cookie,
                              utf8_title_cookie, title_cookie,
                              class_cookie, leader_cookie, transient_cookie;


    geomc = xcb_get_geometry(conn, d);
#define FREE_GEOMETRY() do { \
    if ((geom = xcb_get_geometry_reply(conn, geomc, 0)) != NULL) \
        free(geom); \
} while (0)

<<<<<<< HEAD
        /* Generate callback events for every property we watch */
        property_notify(XCB_PROPERTY_NEW_VALUE, window, A_WM_CLASS);
        property_notify(XCB_PROPERTY_NEW_VALUE, window, A_WM_NAME);
        property_notify(XCB_PROPERTY_NEW_VALUE, window, A_WM_NORMAL_HINTS);
        property_notify(XCB_PROPERTY_NEW_VALUE, window, A_WM_HINTS);
        property_notify(XCB_PROPERTY_NEW_VALUE, window, A_WM_TRANSIENT_FOR);
        property_notify(XCB_PROPERTY_NEW_VALUE, window, A_WM_CLIENT_LEADER);
        property_notify(XCB_PROPERTY_NEW_VALUE, window, A__NET_WM_NAME);

        free(geom);
out:
        free(attr);
        return;
}

/*
 * reparent_window() gets called when a new window was opened and becomes a child of the root
 * window, or it gets called by us when we manage the already existing windows at startup.
 *
 * Essentially, this is the point where we take over control.
 *
 */
void reparent_window(xcb_connection_t *conn, xcb_window_t child,
                     xcb_visualid_t visual, xcb_window_t root, uint8_t depth,
                     int16_t x, int16_t y, uint16_t width, uint16_t height,
                     uint32_t border_width) {

        xcb_get_property_cookie_t wm_type_cookie, strut_cookie, state_cookie,
                                  utf8_title_cookie, title_cookie,
                                  class_cookie, leader_cookie;
        uint32_t mask = 0;
        uint32_t values[3];
        uint16_t original_height = height;
        bool map_frame = true;

        /* We are interested in property changes */
        mask = XCB_CW_EVENT_MASK;
        values[0] = CHILD_EVENT_MASK;
        xcb_change_window_attributes(conn, child, mask, values);

        /* Place requests for properties ASAP */
#define GET_PROPERTY(atom, len) xcb_get_property_unchecked(conn, false, child, atom, XCB_GET_PROPERTY_TYPE_ANY, 0, len)
        wm_type_cookie = GET_PROPERTY(A__NET_WM_WINDOW_TYPE, UINT32_MAX);
        strut_cookie = GET_PROPERTY(A__NET_WM_STRUT_PARTIAL, UINT32_MAX);
        state_cookie = GET_PROPERTY(A__NET_WM_STATE, UINT32_MAX);
        utf8_title_cookie = GET_PROPERTY(A__NET_WM_NAME, 128);
        leader_cookie = GET_PROPERTY(A_WM_CLIENT_LEADER, UINT32_MAX);
        title_cookie = GET_PROPERTY(A_WM_NAME, 128);
        class_cookie = GET_PROPERTY(A_WM_CLASS, 128);

        Client *new = table_get(&by_child, child);

        /* Events for already managed windows should already be filtered in manage_window() */
        assert(new == NULL);

        LOG("Managing window 0x%08x\n", child);
        DLOG("x = %d, y = %d, width = %d, height = %d\n", x, y, width, height);
        new = scalloc(sizeof(Client));
        new->force_reconfigure = true;

        /* Update the data structures */
        Client *old_focused = CUR_CELL->currently_focused;

        new->container = CUR_CELL;
        new->workspace = new->container->workspace;

        /* Minimum useful size for managed windows is 75x50 (primarily affects floating) */
        width = max(width, 75);
        height = max(height, 50);

        new->frame = xcb_generate_id(conn);
        new->child = child;
        new->rect.width = width;
        new->rect.height = height;
        new->width_increment = 1;
        new->height_increment = 1;
        new->border_width = border_width;
        /* Pre-initialize the values for floating */
        new->floating_rect.x = -1;
        new->floating_rect.width = width;
        new->floating_rect.height = height;

        if (config.default_border != NULL)
                client_init_border(conn, new, config.default_border[1]);

        mask = 0;

        /* Don’t generate events for our new window, it should *not* be managed */
        mask |= XCB_CW_OVERRIDE_REDIRECT;
        values[0] = 1;

        /* We want to know when… */
        mask |= XCB_CW_EVENT_MASK;
        values[1] = FRAME_EVENT_MASK;

        i3Font *font = load_font(conn, config.font);
        width = min(width, c_ws->rect.x + c_ws->rect.width);
        height = min(height, c_ws->rect.y + c_ws->rect.height);

        Rect framerect = {x, y,
                          width + 2 + 2,                  /* 2 px border at each side */
                          height + 2 + 2 + font->height}; /* 2 px border plus font’s height */

        /* Yo dawg, I heard you like windows, so I create a window around your window… */
        new->frame = create_window(conn, framerect, XCB_WINDOW_CLASS_INPUT_OUTPUT, XCB_CURSOR_LEFT_PTR, false, mask, values);

        /* Put the client inside the save set. Upon termination (whether killed or normal exit
           does not matter) of the window manager, these clients will be correctly reparented
           to their most closest living ancestor (= cleanup) */
        xcb_change_save_set(conn, XCB_SET_MODE_INSERT, child);

        /* Generate a graphics context for the titlebar */
        new->titlegc = xcb_generate_id(conn);
        xcb_create_gc(conn, new->titlegc, new->frame, 0, 0);

        /* Moves the original window into the new frame we've created for it */
        new->awaiting_useless_unmap = true;
        xcb_void_cookie_t cookie = xcb_reparent_window_checked(conn, child, new->frame, 0, font->height);
        if (xcb_request_check(conn, cookie) != NULL) {
                DLOG("Could not reparent the window, aborting\n");
                xcb_destroy_window(conn, new->frame);
                free(new);
                return;
        }

        /* Put our data structure (Client) into the table */
        table_put(&by_parent, new->frame, new);
        table_put(&by_child, child, new);

        /* We need to grab the mouse buttons for click to focus */
        xcb_grab_button(conn, false, child, XCB_EVENT_MASK_BUTTON_PRESS,
                        XCB_GRAB_MODE_SYNC, XCB_GRAB_MODE_ASYNC, root, XCB_NONE,
                        1 /* left mouse button */,
                        XCB_BUTTON_MASK_ANY /* don’t filter for any modifiers */);

        xcb_grab_button(conn, false, child, XCB_EVENT_MASK_BUTTON_PRESS,
                        XCB_GRAB_MODE_SYNC, XCB_GRAB_MODE_ASYNC, root, XCB_NONE,
                        3 /* right mouse button */,
                        XCB_BUTTON_MASK_ANY /* don’t filter for any modifiers */);

        /* Get _NET_WM_WINDOW_TYPE (to see if it’s a dock) */
        xcb_atom_t *atom;
        xcb_get_property_reply_t *preply = xcb_get_property_reply(conn, wm_type_cookie, NULL);
        if (preply != NULL && preply->value_len > 0 && (atom = xcb_get_property_value(preply))) {
                for (int i = 0; i < xcb_get_property_value_length(preply); i++)
                        if (atom[i] == A__NET_WM_WINDOW_TYPE_DOCK) {
                                DLOG("Window is a dock.\n");
                                Output *t_out = get_output_containing(x, y);
                                if (t_out == NULL)
                                        t_out = c_ws->output;
                                if (t_out != c_ws->output) {
                                        DLOG("Dock client requested to be on output %s by geometry (%d, %d)\n",
                                                        t_out->name, x, y);
                                        new->workspace = t_out->current_workspace;
                                }
                                new->dock = true;
                                new->borderless = true;
                                new->titlebar_position = TITLEBAR_OFF;
                                new->force_reconfigure = true;
                                new->container = NULL;
                                SLIST_INSERT_HEAD(&(t_out->dock_clients), new, dock_clients);
                                /* If it’s a dock we can’t make it float, so we break */
                                new->floating = FLOATING_AUTO_OFF;
                                break;
                        } else if (atom[i] == A__NET_WM_WINDOW_TYPE_DIALOG ||
                                   atom[i] == A__NET_WM_WINDOW_TYPE_UTILITY ||
                                   atom[i] == A__NET_WM_WINDOW_TYPE_TOOLBAR ||
                                   atom[i] == A__NET_WM_WINDOW_TYPE_SPLASH) {
                                /* Set the dialog window to automatically floating, will be used below */
                                new->floating = FLOATING_AUTO_ON;
                                DLOG("dialog/utility/toolbar/splash window, automatically floating\n");
                        }
        }

        /* All clients which have a leader should be floating */
        if (!new->dock && !client_is_floating(new) && new->leader != 0) {
                DLOG("Client has WM_CLIENT_LEADER hint set, setting floating\n");
                new->floating = FLOATING_AUTO_ON;
        }

        if (new->workspace->auto_float) {
                new->floating = FLOATING_AUTO_ON;
                DLOG("workspace is in autofloat mode, setting floating\n");
        }

        if (new->dock) {
                /* Get _NET_WM_STRUT_PARTIAL to determine the client’s requested height */
                uint32_t *strut;
                preply = xcb_get_property_reply(conn, strut_cookie, NULL);
                if (preply != NULL && preply->value_len > 0 && (strut = xcb_get_property_value(preply))) {
                        /* We only use a subset of the provided values, namely the reserved space at the top/bottom
                           of the screen. This is because the only possibility for bars is at to be at the top/bottom
                           with maximum horizontal size.
                           TODO: bars at the top */
                        new->desired_height = strut[3];
                        if (new->desired_height == 0) {
                                DLOG("Client wanted to be 0 pixels high, using the window's height (%d)\n", original_height);
                                new->desired_height = original_height;
                        }
                        DLOG("the client wants to be %d pixels high\n", new->desired_height);
                } else {
                        DLOG("The client didn't specify space to reserve at the screen edge, using its height (%d)\n", original_height);
                        new->desired_height = original_height;
                }
        } else {
                /* If it’s not a dock, we can check on which workspace we should put it. */

                /* Firstly, we need to get the window’s class / title. We asked for the properties at the
                 * top of this function, get them now and pass them to our callback function for window class / title
                 * changes. It is important that the client was already inserted into the by_child table,
                 * because the callbacks won’t work otherwise. */
                preply = xcb_get_property_reply(conn, utf8_title_cookie, NULL);
                handle_windowname_change(NULL, conn, 0, new->child, A__NET_WM_NAME, preply);

                preply = xcb_get_property_reply(conn, title_cookie, NULL);
                handle_windowname_change_legacy(NULL, conn, 0, new->child, A_WM_NAME, preply);

                preply = xcb_get_property_reply(conn, class_cookie, NULL);
                handle_windowclass_change(NULL, conn, 0, new->child, A_WM_CLASS, preply);

                preply = xcb_get_property_reply(conn, leader_cookie, NULL);
                handle_clientleader_change(NULL, conn, 0, new->child, A_WM_CLIENT_LEADER, preply);

                /* if WM_CLIENT_LEADER is set, we put the new window on the
                 * same window as its leader. This might be overwritten by
                 * assignments afterwards. */
                if (new->leader != XCB_NONE) {
                        DLOG("client->leader is set (to 0x%08x)\n", new->leader);
                        Client *parent = table_get(&by_child, new->leader);
                        if (parent != NULL && parent->container != NULL) {
                                Workspace *t_ws = parent->workspace;
                                new->container = t_ws->table[parent->container->col][parent->container->row];
                                new->workspace = t_ws;
                                old_focused = new->container->currently_focused;
                                map_frame = workspace_is_visible(t_ws);
                                new->urgent = true;
                                /* This is a little tricky: we cannot use
                                 * workspace_update_urgent_flag() because the
                                 * new window was not yet inserted into the
                                 * focus stack on t_ws. */
                                t_ws->urgent = true;
                        } else {
                                DLOG("parent is not usable\n");
                        }
                }

                struct Assignment *assign;
                TAILQ_FOREACH(assign, &assignments, assignments) {
                        if (get_matching_client(conn, assign->windowclass_title, new) == NULL)
                                continue;

                        if (assign->floating == ASSIGN_FLOATING_ONLY ||
                            assign->floating == ASSIGN_FLOATING) {
                                new->floating = FLOATING_AUTO_ON;
                                LOG("Assignment matches, putting client into floating mode\n");
                                if (assign->floating == ASSIGN_FLOATING_ONLY)
                                        break;
                        }

                        LOG("Assignment \"%s\" matches, so putting it on workspace %d\n",
                            assign->windowclass_title, assign->workspace);

                        if (c_ws->output->current_workspace->num == (assign->workspace-1)) {
                                DLOG("We are already there, no need to do anything\n");
                                break;
                        }

                        DLOG("Changing container/workspace and unmapping the client\n");
                        Workspace *t_ws = workspace_get(assign->workspace-1);
                        workspace_initialize(t_ws, c_ws->output, false);

                        new->container = t_ws->table[t_ws->current_col][t_ws->current_row];
                        new->workspace = t_ws;
                        old_focused = new->container->currently_focused;

                        map_frame = workspace_is_visible(t_ws);
                        break;
                }
=======
    /* Check if the window is mapped (it could be not mapped when intializing and
       calling manage_window() for every window) */
    if ((attr = xcb_get_window_attributes_reply(conn, cookie, 0)) == NULL) {
        DLOG("Could not get attributes\n");
        FREE_GEOMETRY();
        return;
    }

    if (needs_to_be_mapped && attr->map_state != XCB_MAP_STATE_VIEWABLE) {
        DLOG("map_state unviewable\n");
        FREE_GEOMETRY();
        goto out;
    }

    /* Don’t manage clients with the override_redirect flag */
    DLOG("override_redirect is %d\n", attr->override_redirect);
    if (attr->override_redirect) {
        FREE_GEOMETRY();
        goto out;
    }

    /* Check if the window is already managed */
    if (con_by_window_id(window) != NULL) {
        DLOG("already managed (by con %p)\n", con_by_window_id(window));
        FREE_GEOMETRY();
        goto out;
    }

    /* Get the initial geometry (position, size, …) */
    if ((geom = xcb_get_geometry_reply(conn, geomc, 0)) == NULL) {
        DLOG("could not get geometry\n");
        goto out;
    }

    uint32_t values[1];

    /* Set a temporary event mask for the new window, consisting only of
     * PropertyChange. We need to be notified of PropertyChanges because the
     * client can change its properties *after* we requested them but *before*
     * we actually reparented it and have set our final event mask. */
    values[0] = XCB_EVENT_MASK_PROPERTY_CHANGE;
    xcb_change_window_attributes(conn, window, XCB_CW_EVENT_MASK, values);

#define GET_PROPERTY(atom, len) xcb_get_property(conn, false, window, atom, XCB_GET_PROPERTY_TYPE_ANY, 0, len)

    wm_type_cookie = GET_PROPERTY(A__NET_WM_WINDOW_TYPE, UINT32_MAX);
    strut_cookie = GET_PROPERTY(A__NET_WM_STRUT_PARTIAL, UINT32_MAX);
    state_cookie = GET_PROPERTY(A__NET_WM_STATE, UINT32_MAX);
    utf8_title_cookie = GET_PROPERTY(A__NET_WM_NAME, 128);
    leader_cookie = GET_PROPERTY(A_WM_CLIENT_LEADER, UINT32_MAX);
    transient_cookie = GET_PROPERTY(A_WM_TRANSIENT_FOR, UINT32_MAX);
    title_cookie = GET_PROPERTY(A_WM_NAME, 128);
    class_cookie = GET_PROPERTY(A_WM_CLASS, 128);
    /* TODO: also get wm_normal_hints here. implement after we got rid of xcb-event */

    DLOG("reparenting!\n");

    i3Window *cwindow = scalloc(sizeof(i3Window));
    cwindow->id = window;

    /* We need to grab the mouse buttons for click to focus */
    xcb_grab_button(conn, false, window, XCB_EVENT_MASK_BUTTON_PRESS,
                    XCB_GRAB_MODE_SYNC, XCB_GRAB_MODE_ASYNC, root, XCB_NONE,
                    1 /* left mouse button */,
                    XCB_BUTTON_MASK_ANY /* don’t filter for any modifiers */);

    xcb_grab_button(conn, false, window, XCB_EVENT_MASK_BUTTON_PRESS,
                    XCB_GRAB_MODE_SYNC, XCB_GRAB_MODE_ASYNC, root, XCB_NONE,
                    3 /* right mouse button */,
                    XCB_BUTTON_MASK_ANY /* don’t filter for any modifiers */);


    /* update as much information as possible so far (some replies may be NULL) */
    window_update_class(cwindow, xcb_get_property_reply(conn, class_cookie, NULL), true);
    window_update_name_legacy(cwindow, xcb_get_property_reply(conn, title_cookie, NULL), true);
    window_update_name(cwindow, xcb_get_property_reply(conn, utf8_title_cookie, NULL), true);
    window_update_leader(cwindow, xcb_get_property_reply(conn, leader_cookie, NULL));
    window_update_transient_for(cwindow, xcb_get_property_reply(conn, transient_cookie, NULL));
    window_update_strut_partial(cwindow, xcb_get_property_reply(conn, strut_cookie, NULL));

    /* check if the window needs WM_TAKE_FOCUS */
    cwindow->needs_take_focus = window_supports_protocol(cwindow->id, A_WM_TAKE_FOCUS);

    /* Where to start searching for a container that swallows the new one? */
    Con *search_at = croot;

    xcb_get_property_reply_t *reply = xcb_get_property_reply(conn, wm_type_cookie, NULL);
    if (xcb_reply_contains_atom(reply, A__NET_WM_WINDOW_TYPE_DOCK)) {
        LOG("This window is of type dock\n");
        Output *output = get_output_containing(geom->x, geom->y);
        if (output != NULL) {
            DLOG("Starting search at output %s\n", output->name);
            search_at = output->con;
        }

        /* find out the desired position of this dock window */
        if (cwindow->reserved.top > 0 && cwindow->reserved.bottom == 0) {
            DLOG("Top dock client\n");
            cwindow->dock = W_DOCK_TOP;
        } else if (cwindow->reserved.top == 0 && cwindow->reserved.bottom > 0) {
            DLOG("Bottom dock client\n");
            cwindow->dock = W_DOCK_BOTTOM;
        } else {
            DLOG("Ignoring invalid reserved edges (_NET_WM_STRUT_PARTIAL), using position as fallback:\n");
            if (geom->y < (search_at->rect.height / 2)) {
                DLOG("geom->y = %d < rect.height / 2 = %d, it is a top dock client\n",
                     geom->y, (search_at->rect.height / 2));
                cwindow->dock = W_DOCK_TOP;
            } else {
                DLOG("geom->y = %d >= rect.height / 2 = %d, it is a bottom dock client\n",
                     geom->y, (search_at->rect.height / 2));
                cwindow->dock = W_DOCK_BOTTOM;
            }
>>>>>>> 2728c024
        }
    }

    DLOG("Initial geometry: (%d, %d, %d, %d)\n", geom->x, geom->y, geom->width, geom->height);

    Con *nc = NULL;
    Match *match;
    Assignment *assignment;

    /* TODO: two matches for one container */

    /* See if any container swallows this new window */
    nc = con_for_window(search_at, cwindow, &match);
    if (nc == NULL) {
        /* If not, check if it is assigned to a specific workspace / output */
        if ((assignment = assignment_for(cwindow, A_TO_WORKSPACE | A_TO_OUTPUT))) {
            DLOG("Assignment matches (%p)\n", match);
            if (assignment->type == A_TO_WORKSPACE) {
                nc = con_descend_focused(workspace_get(assignment->dest.workspace, NULL));
                DLOG("focused on ws %s: %p / %s\n", assignment->dest.workspace, nc, nc->name);
                if (nc->type == CT_WORKSPACE)
                    nc = tree_open_con(nc, cwindow);
                else nc = tree_open_con(nc->parent, cwindow);
            }
        /* TODO: handle assignments with type == A_TO_OUTPUT */
        } else {
            /* If not, insert it at the currently focused position */
            if (focused->type == CT_CON && con_accepts_window(focused)) {
                LOG("using current container, focused = %p, focused->name = %s\n",
                                focused, focused->name);
                nc = focused;
            } else nc = tree_open_con(NULL, cwindow);
        }
    } else {
        /* M_BELOW inserts the new window as a child of the one which was
         * matched (e.g. dock areas) */
        if (match != NULL && match->insert_where == M_BELOW) {
            nc = tree_open_con(nc, cwindow);
        }
    }

    DLOG("new container = %p\n", nc);
    nc->window = cwindow;
    x_reinit(nc);

    nc->border_width = geom->border_width;

    char *name;
    asprintf(&name, "[i3 con] container around %p", cwindow);
    x_set_name(nc, name);
    free(name);

    Con *ws = con_get_workspace(nc);
    Con *fs = (ws ? con_get_fullscreen_con(ws, CF_OUTPUT) : NULL);
    if (fs == NULL)
        fs = con_get_fullscreen_con(croot, CF_GLOBAL);

    if (fs == NULL) {
        DLOG("Not in fullscreen mode, focusing\n");
        if (!cwindow->dock)
            con_focus(nc);
        else DLOG("dock, not focusing\n");
    } else {
        DLOG("fs = %p, ws = %p, not focusing\n", fs, ws);
        /* Insert the new container in focus stack *after* the currently
         * focused (fullscreen) con. This way, the new container will be
         * focused after we return from fullscreen mode */
        Con *first = TAILQ_FIRST(&(nc->parent->focus_head));
        if (first != nc) {
            /* We only modify the focus stack if the container is not already
             * the first one. This can happen when existing containers swallow
             * new windows, for example when restarting. */
            TAILQ_REMOVE(&(nc->parent->focus_head), nc, focused);
            TAILQ_INSERT_AFTER(&(nc->parent->focus_head), first, nc, focused);
        }
<<<<<<< HEAD

        new->needs_take_focus = client_supports_protocol(conn, new, A_WM_TAKE_FOCUS);
        new->initialized = true;

        /* Check if the window already got the fullscreen hint set */
        xcb_atom_t *state;
        if ((preply = xcb_get_property_reply(conn, state_cookie, NULL)) != NULL &&
            (state = xcb_get_property_value(preply)) != NULL)
                /* Check all set _NET_WM_STATEs */
                for (int i = 0; i < xcb_get_property_value_length(preply); i++) {
                        if (state[i] != A__NET_WM_STATE_FULLSCREEN)
                                continue;
                        /* If the window got the fullscreen state, we just toggle fullscreen
                           and don’t event bother to redraw the layout – that would not change
                           anything anyways */
                        client_toggle_fullscreen(conn, new);
                        goto map;
                }

        render_layout(conn);

map:
        /* Map the window first to avoid flickering */
        xcb_map_window(conn, child);
        if (map_frame)
                client_map(conn, new);

        if ((CUR_CELL->workspace->fullscreen_client == NULL || new->fullscreen) && !new->dock) {
                /* Focus the new window if we’re not in fullscreen mode and if it is not a dock window */
                if ((new->workspace->fullscreen_client == NULL) || new->fullscreen) {
                        if (!client_is_floating(new)) {
                                new->container->currently_focused = new;
                                if (map_frame)
                                        render_container(conn, new->container);
                        }
                        if (new->container == CUR_CELL || client_is_floating(new)) {
                                xcb_set_input_focus(conn, XCB_INPUT_FOCUS_POINTER_ROOT, new->child, XCB_CURRENT_TIME);
                                if (new->needs_take_focus)
                                        take_focus(conn, new);
                                ewmh_update_active_window(new->child);
                        }
                }
=======
    }

    /* set floating if necessary */
    bool want_floating = false;
    if (xcb_reply_contains_atom(reply, A__NET_WM_WINDOW_TYPE_DIALOG) ||
        xcb_reply_contains_atom(reply, A__NET_WM_WINDOW_TYPE_UTILITY) ||
        xcb_reply_contains_atom(reply, A__NET_WM_WINDOW_TYPE_TOOLBAR) ||
        xcb_reply_contains_atom(reply, A__NET_WM_WINDOW_TYPE_SPLASH)) {
        LOG("This window is a dialog window, setting floating\n");
        want_floating = true;
    }

    FREE(reply);

    if (cwindow->transient_for != XCB_NONE ||
        (cwindow->leader != XCB_NONE &&
         cwindow->leader != cwindow->id &&
         con_by_window_id(cwindow->leader) != NULL)) {
        LOG("This window is transiert for another window, setting floating\n");
        want_floating = true;

        if (config.popup_during_fullscreen == PDF_LEAVE_FULLSCREEN &&
            fs != NULL) {
            LOG("There is a fullscreen window, leaving fullscreen mode\n");
            con_toggle_fullscreen(fs, CF_OUTPUT);
>>>>>>> 2728c024
        }
    }

    /* dock clients cannot be floating, that makes no sense */
    if (cwindow->dock)
        want_floating = false;

    /* Store the requested geometry. The width/height gets raised to at least
     * 75x50 when entering floating mode, which is the minimum size for a
     * window to be useful (smaller windows are usually overlays/toolbars/…
     * which are not managed by the wm anyways). We store the original geometry
     * here because it’s used for dock clients. */
    nc->geometry = (Rect){ geom->x, geom->y, geom->width, geom->height };

    if (want_floating) {
        DLOG("geometry = %d x %d\n", nc->geometry.width, nc->geometry.height);
        floating_enable(nc, false);
    }

    /* to avoid getting an UnmapNotify event due to reparenting, we temporarily
     * declare no interest in any state change event of this window */
    values[0] = XCB_NONE;
    xcb_change_window_attributes(conn, window, XCB_CW_EVENT_MASK, values);

    xcb_void_cookie_t rcookie = xcb_reparent_window_checked(conn, window, nc->frame, 0, 0);
    if (xcb_request_check(conn, rcookie) != NULL) {
        LOG("Could not reparent the window, aborting\n");
        goto geom_out;
    }

    values[0] = CHILD_EVENT_MASK & ~XCB_EVENT_MASK_ENTER_WINDOW;
    xcb_change_window_attributes(conn, window, XCB_CW_EVENT_MASK, values);
    xcb_flush(conn);

    reply = xcb_get_property_reply(conn, state_cookie, NULL);
    if (xcb_reply_contains_atom(reply, A__NET_WM_STATE_FULLSCREEN))
        con_toggle_fullscreen(nc, CF_OUTPUT);

    FREE(reply);

    /* Put the client inside the save set. Upon termination (whether killed or
     * normal exit does not matter) of the window manager, these clients will
     * be correctly reparented to their most closest living ancestor (=
     * cleanup) */
    xcb_change_save_set(conn, XCB_SET_MODE_INSERT, window);

    /* Check if any assignments match */
    run_assignments(cwindow);

    tree_render();

geom_out:
    free(geom);
out:
    free(attr);
    return;
}<|MERGE_RESOLUTION|>--- conflicted
+++ resolved
@@ -15,32 +15,6 @@
  * Go through all existing windows (if the window manager is restarted) and manage them
  *
  */
-<<<<<<< HEAD
-void manage_existing_windows(xcb_connection_t *conn, xcb_window_t root) {
-        xcb_query_tree_reply_t *reply;
-        int i, len;
-        xcb_window_t *children;
-        xcb_get_window_attributes_cookie_t *cookies;
-
-        /* Get the tree of windows whose parent is the root window (= all) */
-        if ((reply = xcb_query_tree_reply(conn, xcb_query_tree(conn, root), 0)) == NULL)
-                return;
-
-        len = xcb_query_tree_children_length(reply);
-        cookies = smalloc(len * sizeof(*cookies));
-
-        /* Request the window attributes for every window */
-        children = xcb_query_tree_children(reply);
-        for (i = 0; i < len; ++i)
-                cookies[i] = xcb_get_window_attributes(conn, children[i]);
-
-        /* Call manage_window with the attributes for every window */
-        for (i = 0; i < len; ++i)
-                manage_window(conn, children[i], cookies[i], true);
-
-        free(reply);
-        free(cookies);
-=======
 void manage_existing_windows(xcb_window_t root) {
     xcb_query_tree_reply_t *reply;
     int i, len;
@@ -65,7 +39,6 @@
 
     free(reply);
     free(cookies);
->>>>>>> 2728c024
 }
 
 /*
@@ -99,12 +72,7 @@
  * Do some sanity checks and then reparent the window.
  *
  */
-<<<<<<< HEAD
-void manage_window(xcb_connection_t *conn,
-                   xcb_window_t window, xcb_get_window_attributes_cookie_t cookie,
-=======
 void manage_window(xcb_window_t window, xcb_get_window_attributes_cookie_t cookie,
->>>>>>> 2728c024
                    bool needs_to_be_mapped) {
     xcb_drawable_t d = { window };
     xcb_get_geometry_cookie_t geomc;
@@ -124,286 +92,6 @@
         free(geom); \
 } while (0)
 
-<<<<<<< HEAD
-        /* Generate callback events for every property we watch */
-        property_notify(XCB_PROPERTY_NEW_VALUE, window, A_WM_CLASS);
-        property_notify(XCB_PROPERTY_NEW_VALUE, window, A_WM_NAME);
-        property_notify(XCB_PROPERTY_NEW_VALUE, window, A_WM_NORMAL_HINTS);
-        property_notify(XCB_PROPERTY_NEW_VALUE, window, A_WM_HINTS);
-        property_notify(XCB_PROPERTY_NEW_VALUE, window, A_WM_TRANSIENT_FOR);
-        property_notify(XCB_PROPERTY_NEW_VALUE, window, A_WM_CLIENT_LEADER);
-        property_notify(XCB_PROPERTY_NEW_VALUE, window, A__NET_WM_NAME);
-
-        free(geom);
-out:
-        free(attr);
-        return;
-}
-
-/*
- * reparent_window() gets called when a new window was opened and becomes a child of the root
- * window, or it gets called by us when we manage the already existing windows at startup.
- *
- * Essentially, this is the point where we take over control.
- *
- */
-void reparent_window(xcb_connection_t *conn, xcb_window_t child,
-                     xcb_visualid_t visual, xcb_window_t root, uint8_t depth,
-                     int16_t x, int16_t y, uint16_t width, uint16_t height,
-                     uint32_t border_width) {
-
-        xcb_get_property_cookie_t wm_type_cookie, strut_cookie, state_cookie,
-                                  utf8_title_cookie, title_cookie,
-                                  class_cookie, leader_cookie;
-        uint32_t mask = 0;
-        uint32_t values[3];
-        uint16_t original_height = height;
-        bool map_frame = true;
-
-        /* We are interested in property changes */
-        mask = XCB_CW_EVENT_MASK;
-        values[0] = CHILD_EVENT_MASK;
-        xcb_change_window_attributes(conn, child, mask, values);
-
-        /* Place requests for properties ASAP */
-#define GET_PROPERTY(atom, len) xcb_get_property_unchecked(conn, false, child, atom, XCB_GET_PROPERTY_TYPE_ANY, 0, len)
-        wm_type_cookie = GET_PROPERTY(A__NET_WM_WINDOW_TYPE, UINT32_MAX);
-        strut_cookie = GET_PROPERTY(A__NET_WM_STRUT_PARTIAL, UINT32_MAX);
-        state_cookie = GET_PROPERTY(A__NET_WM_STATE, UINT32_MAX);
-        utf8_title_cookie = GET_PROPERTY(A__NET_WM_NAME, 128);
-        leader_cookie = GET_PROPERTY(A_WM_CLIENT_LEADER, UINT32_MAX);
-        title_cookie = GET_PROPERTY(A_WM_NAME, 128);
-        class_cookie = GET_PROPERTY(A_WM_CLASS, 128);
-
-        Client *new = table_get(&by_child, child);
-
-        /* Events for already managed windows should already be filtered in manage_window() */
-        assert(new == NULL);
-
-        LOG("Managing window 0x%08x\n", child);
-        DLOG("x = %d, y = %d, width = %d, height = %d\n", x, y, width, height);
-        new = scalloc(sizeof(Client));
-        new->force_reconfigure = true;
-
-        /* Update the data structures */
-        Client *old_focused = CUR_CELL->currently_focused;
-
-        new->container = CUR_CELL;
-        new->workspace = new->container->workspace;
-
-        /* Minimum useful size for managed windows is 75x50 (primarily affects floating) */
-        width = max(width, 75);
-        height = max(height, 50);
-
-        new->frame = xcb_generate_id(conn);
-        new->child = child;
-        new->rect.width = width;
-        new->rect.height = height;
-        new->width_increment = 1;
-        new->height_increment = 1;
-        new->border_width = border_width;
-        /* Pre-initialize the values for floating */
-        new->floating_rect.x = -1;
-        new->floating_rect.width = width;
-        new->floating_rect.height = height;
-
-        if (config.default_border != NULL)
-                client_init_border(conn, new, config.default_border[1]);
-
-        mask = 0;
-
-        /* Don’t generate events for our new window, it should *not* be managed */
-        mask |= XCB_CW_OVERRIDE_REDIRECT;
-        values[0] = 1;
-
-        /* We want to know when… */
-        mask |= XCB_CW_EVENT_MASK;
-        values[1] = FRAME_EVENT_MASK;
-
-        i3Font *font = load_font(conn, config.font);
-        width = min(width, c_ws->rect.x + c_ws->rect.width);
-        height = min(height, c_ws->rect.y + c_ws->rect.height);
-
-        Rect framerect = {x, y,
-                          width + 2 + 2,                  /* 2 px border at each side */
-                          height + 2 + 2 + font->height}; /* 2 px border plus font’s height */
-
-        /* Yo dawg, I heard you like windows, so I create a window around your window… */
-        new->frame = create_window(conn, framerect, XCB_WINDOW_CLASS_INPUT_OUTPUT, XCB_CURSOR_LEFT_PTR, false, mask, values);
-
-        /* Put the client inside the save set. Upon termination (whether killed or normal exit
-           does not matter) of the window manager, these clients will be correctly reparented
-           to their most closest living ancestor (= cleanup) */
-        xcb_change_save_set(conn, XCB_SET_MODE_INSERT, child);
-
-        /* Generate a graphics context for the titlebar */
-        new->titlegc = xcb_generate_id(conn);
-        xcb_create_gc(conn, new->titlegc, new->frame, 0, 0);
-
-        /* Moves the original window into the new frame we've created for it */
-        new->awaiting_useless_unmap = true;
-        xcb_void_cookie_t cookie = xcb_reparent_window_checked(conn, child, new->frame, 0, font->height);
-        if (xcb_request_check(conn, cookie) != NULL) {
-                DLOG("Could not reparent the window, aborting\n");
-                xcb_destroy_window(conn, new->frame);
-                free(new);
-                return;
-        }
-
-        /* Put our data structure (Client) into the table */
-        table_put(&by_parent, new->frame, new);
-        table_put(&by_child, child, new);
-
-        /* We need to grab the mouse buttons for click to focus */
-        xcb_grab_button(conn, false, child, XCB_EVENT_MASK_BUTTON_PRESS,
-                        XCB_GRAB_MODE_SYNC, XCB_GRAB_MODE_ASYNC, root, XCB_NONE,
-                        1 /* left mouse button */,
-                        XCB_BUTTON_MASK_ANY /* don’t filter for any modifiers */);
-
-        xcb_grab_button(conn, false, child, XCB_EVENT_MASK_BUTTON_PRESS,
-                        XCB_GRAB_MODE_SYNC, XCB_GRAB_MODE_ASYNC, root, XCB_NONE,
-                        3 /* right mouse button */,
-                        XCB_BUTTON_MASK_ANY /* don’t filter for any modifiers */);
-
-        /* Get _NET_WM_WINDOW_TYPE (to see if it’s a dock) */
-        xcb_atom_t *atom;
-        xcb_get_property_reply_t *preply = xcb_get_property_reply(conn, wm_type_cookie, NULL);
-        if (preply != NULL && preply->value_len > 0 && (atom = xcb_get_property_value(preply))) {
-                for (int i = 0; i < xcb_get_property_value_length(preply); i++)
-                        if (atom[i] == A__NET_WM_WINDOW_TYPE_DOCK) {
-                                DLOG("Window is a dock.\n");
-                                Output *t_out = get_output_containing(x, y);
-                                if (t_out == NULL)
-                                        t_out = c_ws->output;
-                                if (t_out != c_ws->output) {
-                                        DLOG("Dock client requested to be on output %s by geometry (%d, %d)\n",
-                                                        t_out->name, x, y);
-                                        new->workspace = t_out->current_workspace;
-                                }
-                                new->dock = true;
-                                new->borderless = true;
-                                new->titlebar_position = TITLEBAR_OFF;
-                                new->force_reconfigure = true;
-                                new->container = NULL;
-                                SLIST_INSERT_HEAD(&(t_out->dock_clients), new, dock_clients);
-                                /* If it’s a dock we can’t make it float, so we break */
-                                new->floating = FLOATING_AUTO_OFF;
-                                break;
-                        } else if (atom[i] == A__NET_WM_WINDOW_TYPE_DIALOG ||
-                                   atom[i] == A__NET_WM_WINDOW_TYPE_UTILITY ||
-                                   atom[i] == A__NET_WM_WINDOW_TYPE_TOOLBAR ||
-                                   atom[i] == A__NET_WM_WINDOW_TYPE_SPLASH) {
-                                /* Set the dialog window to automatically floating, will be used below */
-                                new->floating = FLOATING_AUTO_ON;
-                                DLOG("dialog/utility/toolbar/splash window, automatically floating\n");
-                        }
-        }
-
-        /* All clients which have a leader should be floating */
-        if (!new->dock && !client_is_floating(new) && new->leader != 0) {
-                DLOG("Client has WM_CLIENT_LEADER hint set, setting floating\n");
-                new->floating = FLOATING_AUTO_ON;
-        }
-
-        if (new->workspace->auto_float) {
-                new->floating = FLOATING_AUTO_ON;
-                DLOG("workspace is in autofloat mode, setting floating\n");
-        }
-
-        if (new->dock) {
-                /* Get _NET_WM_STRUT_PARTIAL to determine the client’s requested height */
-                uint32_t *strut;
-                preply = xcb_get_property_reply(conn, strut_cookie, NULL);
-                if (preply != NULL && preply->value_len > 0 && (strut = xcb_get_property_value(preply))) {
-                        /* We only use a subset of the provided values, namely the reserved space at the top/bottom
-                           of the screen. This is because the only possibility for bars is at to be at the top/bottom
-                           with maximum horizontal size.
-                           TODO: bars at the top */
-                        new->desired_height = strut[3];
-                        if (new->desired_height == 0) {
-                                DLOG("Client wanted to be 0 pixels high, using the window's height (%d)\n", original_height);
-                                new->desired_height = original_height;
-                        }
-                        DLOG("the client wants to be %d pixels high\n", new->desired_height);
-                } else {
-                        DLOG("The client didn't specify space to reserve at the screen edge, using its height (%d)\n", original_height);
-                        new->desired_height = original_height;
-                }
-        } else {
-                /* If it’s not a dock, we can check on which workspace we should put it. */
-
-                /* Firstly, we need to get the window’s class / title. We asked for the properties at the
-                 * top of this function, get them now and pass them to our callback function for window class / title
-                 * changes. It is important that the client was already inserted into the by_child table,
-                 * because the callbacks won’t work otherwise. */
-                preply = xcb_get_property_reply(conn, utf8_title_cookie, NULL);
-                handle_windowname_change(NULL, conn, 0, new->child, A__NET_WM_NAME, preply);
-
-                preply = xcb_get_property_reply(conn, title_cookie, NULL);
-                handle_windowname_change_legacy(NULL, conn, 0, new->child, A_WM_NAME, preply);
-
-                preply = xcb_get_property_reply(conn, class_cookie, NULL);
-                handle_windowclass_change(NULL, conn, 0, new->child, A_WM_CLASS, preply);
-
-                preply = xcb_get_property_reply(conn, leader_cookie, NULL);
-                handle_clientleader_change(NULL, conn, 0, new->child, A_WM_CLIENT_LEADER, preply);
-
-                /* if WM_CLIENT_LEADER is set, we put the new window on the
-                 * same window as its leader. This might be overwritten by
-                 * assignments afterwards. */
-                if (new->leader != XCB_NONE) {
-                        DLOG("client->leader is set (to 0x%08x)\n", new->leader);
-                        Client *parent = table_get(&by_child, new->leader);
-                        if (parent != NULL && parent->container != NULL) {
-                                Workspace *t_ws = parent->workspace;
-                                new->container = t_ws->table[parent->container->col][parent->container->row];
-                                new->workspace = t_ws;
-                                old_focused = new->container->currently_focused;
-                                map_frame = workspace_is_visible(t_ws);
-                                new->urgent = true;
-                                /* This is a little tricky: we cannot use
-                                 * workspace_update_urgent_flag() because the
-                                 * new window was not yet inserted into the
-                                 * focus stack on t_ws. */
-                                t_ws->urgent = true;
-                        } else {
-                                DLOG("parent is not usable\n");
-                        }
-                }
-
-                struct Assignment *assign;
-                TAILQ_FOREACH(assign, &assignments, assignments) {
-                        if (get_matching_client(conn, assign->windowclass_title, new) == NULL)
-                                continue;
-
-                        if (assign->floating == ASSIGN_FLOATING_ONLY ||
-                            assign->floating == ASSIGN_FLOATING) {
-                                new->floating = FLOATING_AUTO_ON;
-                                LOG("Assignment matches, putting client into floating mode\n");
-                                if (assign->floating == ASSIGN_FLOATING_ONLY)
-                                        break;
-                        }
-
-                        LOG("Assignment \"%s\" matches, so putting it on workspace %d\n",
-                            assign->windowclass_title, assign->workspace);
-
-                        if (c_ws->output->current_workspace->num == (assign->workspace-1)) {
-                                DLOG("We are already there, no need to do anything\n");
-                                break;
-                        }
-
-                        DLOG("Changing container/workspace and unmapping the client\n");
-                        Workspace *t_ws = workspace_get(assign->workspace-1);
-                        workspace_initialize(t_ws, c_ws->output, false);
-
-                        new->container = t_ws->table[t_ws->current_col][t_ws->current_row];
-                        new->workspace = t_ws;
-                        old_focused = new->container->currently_focused;
-
-                        map_frame = workspace_is_visible(t_ws);
-                        break;
-                }
-=======
     /* Check if the window is mapped (it could be not mapped when intializing and
        calling manage_window() for every window) */
     if ((attr = xcb_get_window_attributes_reply(conn, cookie, 0)) == NULL) {
@@ -517,7 +205,6 @@
                      geom->y, (search_at->rect.height / 2));
                 cwindow->dock = W_DOCK_BOTTOM;
             }
->>>>>>> 2728c024
         }
     }
 
@@ -593,50 +280,6 @@
             TAILQ_REMOVE(&(nc->parent->focus_head), nc, focused);
             TAILQ_INSERT_AFTER(&(nc->parent->focus_head), first, nc, focused);
         }
-<<<<<<< HEAD
-
-        new->needs_take_focus = client_supports_protocol(conn, new, A_WM_TAKE_FOCUS);
-        new->initialized = true;
-
-        /* Check if the window already got the fullscreen hint set */
-        xcb_atom_t *state;
-        if ((preply = xcb_get_property_reply(conn, state_cookie, NULL)) != NULL &&
-            (state = xcb_get_property_value(preply)) != NULL)
-                /* Check all set _NET_WM_STATEs */
-                for (int i = 0; i < xcb_get_property_value_length(preply); i++) {
-                        if (state[i] != A__NET_WM_STATE_FULLSCREEN)
-                                continue;
-                        /* If the window got the fullscreen state, we just toggle fullscreen
-                           and don’t event bother to redraw the layout – that would not change
-                           anything anyways */
-                        client_toggle_fullscreen(conn, new);
-                        goto map;
-                }
-
-        render_layout(conn);
-
-map:
-        /* Map the window first to avoid flickering */
-        xcb_map_window(conn, child);
-        if (map_frame)
-                client_map(conn, new);
-
-        if ((CUR_CELL->workspace->fullscreen_client == NULL || new->fullscreen) && !new->dock) {
-                /* Focus the new window if we’re not in fullscreen mode and if it is not a dock window */
-                if ((new->workspace->fullscreen_client == NULL) || new->fullscreen) {
-                        if (!client_is_floating(new)) {
-                                new->container->currently_focused = new;
-                                if (map_frame)
-                                        render_container(conn, new->container);
-                        }
-                        if (new->container == CUR_CELL || client_is_floating(new)) {
-                                xcb_set_input_focus(conn, XCB_INPUT_FOCUS_POINTER_ROOT, new->child, XCB_CURRENT_TIME);
-                                if (new->needs_take_focus)
-                                        take_focus(conn, new);
-                                ewmh_update_active_window(new->child);
-                        }
-                }
-=======
     }
 
     /* set floating if necessary */
@@ -662,7 +305,6 @@
             fs != NULL) {
             LOG("There is a fullscreen window, leaving fullscreen mode\n");
             con_toggle_fullscreen(fs, CF_OUTPUT);
->>>>>>> 2728c024
         }
     }
 
