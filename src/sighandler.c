--- conflicted
+++ resolved
@@ -108,11 +108,7 @@
  *
  */
 static xcb_window_t open_input_window(xcb_connection_t *conn, Rect screen_rect, uint32_t width, uint32_t height) {
-<<<<<<< HEAD
-        xcb_window_t win = xcb_generate_id(conn);
-=======
     xcb_window_t win = xcb_generate_id(conn);
->>>>>>> c5810970
 
     uint32_t mask = 0;
     uint32_t values[2];
