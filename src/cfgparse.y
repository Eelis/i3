%{
/*
 * vim:ts=8:expandtab
 *
 */
#include <stdio.h>
#include <string.h>
#include <xcb/xcb.h>
#include <sys/types.h>
#include <sys/stat.h>
#include <unistd.h>
#include <fcntl.h>
#include <stdlib.h>
#include <errno.h>

#include "data.h"
#include "config.h"
#include "i3.h"
#include "util.h"
#include "queue.h"
#include "table.h"
#include "workspace.h"
#include "xcb.h"
#include "log.h"

typedef struct yy_buffer_state *YY_BUFFER_STATE;
extern int yylex(struct context *context);
extern int yyparse(void);
extern FILE *yyin;
YY_BUFFER_STATE yy_scan_string(const char *);

static struct bindings_head *current_bindings;
static struct context *context;

/* We don’t need yydebug for now, as we got decent error messages using
 * yyerror(). Should you ever want to extend the parser, it might be handy
 * to just comment it in again, so it stays here. */
//int yydebug = 1;

void yyerror(const char *error_message) {
        ELOG("\n");
        ELOG("CONFIG: %s\n", error_message);
        ELOG("CONFIG: in file \"%s\", line %d:\n",
                context->filename, context->line_number);
        ELOG("CONFIG:   %s\n", context->line_copy);
        ELOG("CONFIG:   ");
        for (int c = 1; c <= context->last_column; c++)
                if (c >= context->first_column)
                        printf("^");
                else printf(" ");
        printf("\n");
        ELOG("\n");
}

int yywrap() {
        return 1;
}

void parse_file(const char *f) {
        SLIST_HEAD(variables_head, Variable) variables = SLIST_HEAD_INITIALIZER(&variables);
        int fd, ret, read_bytes = 0;
        struct stat stbuf;
        char *buf;
        FILE *fstr;
        char buffer[1026], key[512], value[512];

        if ((fd = open(f, O_RDONLY)) == -1)
                die("Could not open configuration file: %s\n", strerror(errno));

        if (fstat(fd, &stbuf) == -1)
                die("Could not fstat file: %s\n", strerror(errno));

        buf = scalloc((stbuf.st_size + 1) * sizeof(char));
        while (read_bytes < stbuf.st_size) {
                if ((ret = read(fd, buf + read_bytes, (stbuf.st_size - read_bytes))) < 0)
                        die("Could not read(): %s\n", strerror(errno));
                read_bytes += ret;
        }

        if (lseek(fd, 0, SEEK_SET) == (off_t)-1)
                die("Could not lseek: %s\n", strerror(errno));

        if ((fstr = fdopen(fd, "r")) == NULL)
                die("Could not fdopen: %s\n", strerror(errno));

        while (!feof(fstr)) {
                if (fgets(buffer, 1024, fstr) == NULL) {
                        if (feof(fstr))
                                break;
                        die("Could not read configuration file\n");
                }

                /* sscanf implicitly strips whitespace. Also, we skip comments and empty lines. */
                if (sscanf(buffer, "%s %[^\n]", key, value) < 1 ||
                    key[0] == '#' || strlen(key) < 3)
                        continue;

                if (strcasecmp(key, "set") == 0) {
                        if (value[0] != '$')
                                die("Malformed variable assignment, name has to start with $\n");

                        /* get key/value for this variable */
                        char *v_key = value, *v_value;
                        if ((v_value = strstr(value, " ")) == NULL)
                                die("Malformed variable assignment, need a value\n");

                        *(v_value++) = '\0';

                        struct Variable *new = scalloc(sizeof(struct Variable));
                        new->key = sstrdup(v_key);
                        new->value = sstrdup(v_value);
                        SLIST_INSERT_HEAD(&variables, new, variables);
                        DLOG("Got new variable %s = %s\n", v_key, v_value);
                        continue;
                }
        }

        /* For every custom variable, see how often it occurs in the file and
         * how much extra bytes it requires when replaced. */
        struct Variable *current, *nearest;
        int extra_bytes = 0;
        SLIST_FOREACH(current, &variables, variables) {
                int extra = (strlen(current->value) - strlen(current->key));
                char *next;
                for (next = buf;
                     (next = strcasestr(buf + (next - buf), current->key)) != NULL;
                     next += strlen(current->key))
                        extra_bytes += extra;
        }

        /* Then, allocate a new buffer and copy the file over to the new one,
         * but replace occurences of our variables */
        char *walk = buf, *destwalk;
        char *new = smalloc((stbuf.st_size + extra_bytes + 1) * sizeof(char));
        destwalk = new;
        while (walk < (buf + stbuf.st_size)) {
                /* Find the next variable */
                SLIST_FOREACH(current, &variables, variables)
                        current->next_match = strcasestr(walk, current->key);
                nearest = NULL;
                int distance = stbuf.st_size;
                SLIST_FOREACH(current, &variables, variables) {
                        if (current->next_match == NULL)
                                continue;
                        if ((current->next_match - walk) < distance) {
                                distance = (current->next_match - walk);
                                nearest = current;
                        }
                }
                if (nearest == NULL) {
                        /* If there are no more variables, we just copy the rest */
                        strncpy(destwalk, walk, (buf + stbuf.st_size) - walk);
                        destwalk += (buf + stbuf.st_size) - walk;
                        *destwalk = '\0';
                        break;
                } else {
                        /* Copy until the next variable, then copy its value */
                        strncpy(destwalk, walk, distance);
                        strncpy(destwalk + distance, nearest->value, strlen(nearest->value));
                        walk += distance + strlen(nearest->key);
                        destwalk += distance + strlen(nearest->value);
                }
        }

        yy_scan_string(new);

        context = scalloc(sizeof(struct context));
        context->filename = f;

        if (yyparse() != 0) {
                fprintf(stderr, "Could not parse configfile\n");
                exit(1);
        }

        FREE(context->line_copy);
        free(context);
        free(new);
        free(buf);

        while (!SLIST_EMPTY(&variables)) {
                current = SLIST_FIRST(&variables);
                FREE(current->key);
                FREE(current->value);
                SLIST_REMOVE_HEAD(&variables, variables);
                FREE(current);
        }
}

%}

%expect 1
%error-verbose
%lex-param { struct context *context }

%union {
        int number;
        char *string;
        struct Colortriple *color;
        struct Assignment *assignment;
        struct Binding *binding;
}

%token <number>NUMBER "<number>"
%token <string>WORD "<word>"
%token <string>STR "<string>"
%token <string>STR_NG "<string (non-greedy)>"
%token <string>HEX "<hex>"
%token <string>OUTPUT "<RandR output>"
%token TOKBIND
%token TOKTERMINAL
%token TOKCOMMENT "<comment>"
%token TOKFONT "font"
%token TOKBINDSYM "bindsym"
%token MODIFIER "<modifier>"
%token TOKCONTROL "control"
%token TOKSHIFT "shift"
%token WHITESPACE "<whitespace>"
%token TOKFLOATING_MODIFIER "floating_modifier"
%token QUOTEDSTRING "<quoted string>"
%token TOKWORKSPACE "workspace"
%token TOKOUTPUT "output"
%token TOKASSIGN "assign"
%token TOKSET
%token TOKIPCSOCKET "ipc_socket"
%token TOKEXEC "exec"
%token TOKCOLOR
%token TOKARROW "→"
%token TOKMODE "mode"
%token TOKNEWCONTAINER "new_container"
%token TOKNEWWINDOW "new_window"
%token TOKFOCUSFOLLOWSMOUSE "focus_follows_mouse"
%token TOKWORKSPACEBAR "workspace_bar"
%token TOKCONTAINERMODE "default/stacking/tabbed"
%token TOKSTACKLIMIT "stack-limit"

%%

lines: /* empty */
        | lines WHITESPACE line
        | lines error
        | lines line
        ;

line:
        bindline
        | mode
        | floating_modifier
        | new_container
        | new_window
        | focus_follows_mouse
        | workspace_bar
        | workspace
        | assign
        | ipcsocket
        | exec
        | color
        | terminal
        | font
        | comment
        ;

comment:
        TOKCOMMENT
        ;

command:
        STR
        ;

bindline:
        binding
        {
                TAILQ_INSERT_TAIL(bindings, $<binding>1, bindings);
        }
        ;

binding:
        TOKBIND WHITESPACE bind                 { $<binding>$ = $<binding>3; }
        | TOKBINDSYM WHITESPACE bindsym         { $<binding>$ = $<binding>3; }
        ;

bind:
        binding_modifiers NUMBER WHITESPACE command
        {
                printf("\tFound binding mod%d with key %d and command %s\n", $<number>1, $2, $<string>4);
                Binding *new = scalloc(sizeof(Binding));

                new->keycode = $<number>2;
                new->mods = $<number>1;
                new->command = $<string>4;

                $<binding>$ = new;
        }
        ;

bindsym:
        binding_modifiers word_or_number WHITESPACE command
        {
                printf("\tFound symbolic mod%d with key %s and command %s\n", $<number>1, $<string>2, $<string>4);
                Binding *new = scalloc(sizeof(Binding));

                new->symbol = $<string>2;
                new->mods = $<number>1;
                new->command = $<string>4;

                $<binding>$ = new;
        }
        ;

word_or_number:
        WORD
        | NUMBER
        {
                asprintf(&$<string>$, "%d", $1);
        }
        ;

mode:
        TOKMODE WHITESPACE QUOTEDSTRING WHITESPACE '{' modelines '}'
        {
                if (strcasecmp($<string>3, "default") == 0) {
                        printf("You cannot use the name \"default\" for your mode\n");
                        exit(1);
                }
                printf("\t now in mode %s\n", $<string>3);
                printf("\t current bindings = %p\n", current_bindings);
                Binding *binding;
                TAILQ_FOREACH(binding, current_bindings, bindings) {
                        printf("got binding on mods %d, keycode %d, symbol %s, command %s\n",
                                        binding->mods, binding->keycode, binding->symbol, binding->command);
                }

                struct Mode *mode = scalloc(sizeof(struct Mode));
                mode->name = $<string>3;
                mode->bindings = current_bindings;
                current_bindings = NULL;
                SLIST_INSERT_HEAD(&modes, mode, modes);
        }
        ;


modelines:
        /* empty */
        | modelines modeline
        ;

modeline:
        WHITESPACE
        | comment
        | binding
        {
                if (current_bindings == NULL) {
                        current_bindings = scalloc(sizeof(struct bindings_head));
                        TAILQ_INIT(current_bindings);
                }

                TAILQ_INSERT_TAIL(current_bindings, $<binding>1, bindings);
        }
        ;

floating_modifier:
        TOKFLOATING_MODIFIER WHITESPACE binding_modifiers
        {
                DLOG("floating modifier = %d\n", $<number>3);
                config.floating_modifier = $<number>3;
        }
        ;

new_container:
        TOKNEWCONTAINER WHITESPACE TOKCONTAINERMODE
        {
                DLOG("new containers will be in mode %d\n", $<number>3);
                config.container_mode = $<number>3;

                /* We also need to change the layout of the already existing
                 * workspaces here. Workspaces may exist at this point because
                 * of the other directives which are modifying workspaces
                 * (setting the preferred screen or name). While the workspace
                 * objects are already created, they have never been used.
                 * Thus, the user very likely awaits the default container mode
                 * to trigger in this case, regardless of where it is inside
                 * his configuration file. */
                Workspace *ws;
                TAILQ_FOREACH(ws, workspaces, workspaces) {
                        if (ws->table == NULL)
                                continue;
                        switch_layout_mode(global_conn,
                                           ws->table[0][0],
                                           config.container_mode);
                }
        }
        | TOKNEWCONTAINER WHITESPACE TOKSTACKLIMIT WHITESPACE TOKSTACKLIMIT WHITESPACE NUMBER
        {
                DLOG("stack-limit %d with val %d\n", $<number>5, $<number>7);
                config.container_stack_limit = $<number>5;
                config.container_stack_limit_value = $<number>7;

                /* See the comment above */
                Workspace *ws;
                TAILQ_FOREACH(ws, workspaces, workspaces) {
                        if (ws->table == NULL)
                                continue;
                        Container *con = ws->table[0][0];
                        con->stack_limit = config.container_stack_limit;
                        con->stack_limit_value = config.container_stack_limit_value;
                }
        }
        ;

new_window:
        TOKNEWWINDOW WHITESPACE WORD
        {
                DLOG("new windows should start in mode %s\n", $<string>3);
                config.default_border = sstrdup($<string>3);
        }
        ;

bool:
        NUMBER
        {
                $<number>$ = ($<number>1 == 1);
        }
        | WORD
        {
                DLOG("checking word \"%s\"\n", $<string>1);
                $<number>$ = (strcasecmp($<string>1, "yes") == 0 ||
                              strcasecmp($<string>1, "true") == 0 ||
                              strcasecmp($<string>1, "on") == 0 ||
                              strcasecmp($<string>1, "enable") == 0 ||
                              strcasecmp($<string>1, "active") == 0);
        }
        ;

focus_follows_mouse:
        TOKFOCUSFOLLOWSMOUSE WHITESPACE bool
        {
                DLOG("focus follows mouse = %d\n", $<number>3);
                config.disable_focus_follows_mouse = !($<number>3);
        }
        ;

workspace_bar:
        TOKWORKSPACEBAR WHITESPACE bool
        {
                DLOG("workspace bar = %d\n", $<number>3);
                config.disable_workspace_bar = !($<number>3);
        }
        ;

workspace:
        TOKWORKSPACE WHITESPACE NUMBER WHITESPACE TOKOUTPUT WHITESPACE OUTPUT optional_workspace_name
        {
                int ws_num = $<number>3;
                if (ws_num < 1) {
                        DLOG("Invalid workspace assignment, workspace number %d out of range\n", ws_num);
                } else {
                        Workspace *ws = workspace_get(ws_num - 1);
                        ws->preferred_output = $<string>7;
                        if ($<string>8 != NULL) {
                                workspace_set_name(ws, $<string>8);
                                free($<string>8);
                        }
                }
        }
        | TOKWORKSPACE WHITESPACE NUMBER WHITESPACE workspace_name
        {
                int ws_num = $<number>3;
                if (ws_num < 1) {
                        DLOG("Invalid workspace assignment, workspace number %d out of range\n", ws_num);
                } else {
                        DLOG("workspace name to: %s\n", $<string>5);
                        if ($<string>5 != NULL) {
                                workspace_set_name(workspace_get(ws_num - 1), $<string>5);
                                free($<string>5);
                        }
                }
        }
        ;

optional_workspace_name:
        /* empty */                     { $<string>$ = NULL; }
        | WHITESPACE workspace_name     { $<string>$ = $<string>2; }
        ;

workspace_name:
        QUOTEDSTRING         { $<string>$ = $<string>1; }
        | STR                { $<string>$ = $<string>1; }
        | WORD               { $<string>$ = $<string>1; }
<<<<<<< HEAD
        ;

screen:
        NUMBER              { asprintf(&$<string>$, "%d", $<number>1); }
        | NUMBER 'x'        { asprintf(&$<string>$, "%d", $<number>1); }
        | NUMBER 'x' NUMBER { asprintf(&$<string>$, "%dx%d", $<number>1, $<number>3); }
        | 'x' NUMBER        { asprintf(&$<string>$, "x%d", $<number>2); }
=======
>>>>>>> 86e196c5
        ;

assign:
        TOKASSIGN WHITESPACE window_class WHITESPACE optional_arrow assign_target
        {
                printf("assignment of %s\n", $<string>3);

                struct Assignment *new = $<assignment>6;
                printf("  to %d\n", new->workspace);
                printf("  floating = %d\n", new->floating);
                new->windowclass_title = $<string>3;
                TAILQ_INSERT_TAIL(&assignments, new, assignments);
        }
        ;

assign_target:
        NUMBER
        {
                struct Assignment *new = scalloc(sizeof(struct Assignment));
                new->workspace = $<number>1;
                new->floating = ASSIGN_FLOATING_NO;
                $<assignment>$ = new;
        }
        | '~'
        {
                struct Assignment *new = scalloc(sizeof(struct Assignment));
                new->floating = ASSIGN_FLOATING_ONLY;
                $<assignment>$ = new;
        }
        | '~' NUMBER
        {
                struct Assignment *new = scalloc(sizeof(struct Assignment));
                new->workspace = $<number>2;
                new->floating = ASSIGN_FLOATING;
                $<assignment>$ = new;
        }
        ;

window_class:
        QUOTEDSTRING
        | STR_NG
        ;

optional_arrow:
        /* NULL */
        | TOKARROW WHITESPACE
        ;

ipcsocket:
        TOKIPCSOCKET WHITESPACE STR
        {
                config.ipc_socket_path = $<string>3;
        }
        ;

exec:
        TOKEXEC WHITESPACE STR
        {
                struct Autostart *new = smalloc(sizeof(struct Autostart));
                new->command = $<string>3;
                TAILQ_INSERT_TAIL(&autostarts, new, autostarts);
        }
        ;

terminal:
        TOKTERMINAL WHITESPACE STR
        {
                ELOG("The terminal option is DEPRECATED and has no effect. "
                    "Please remove it from your configuration file.\n");
        }
        ;

font:
        TOKFONT WHITESPACE STR
        {
                config.font = $<string>3;
                printf("font %s\n", config.font);
        }
        ;


color:
        TOKCOLOR WHITESPACE colorpixel WHITESPACE colorpixel WHITESPACE colorpixel
        {
                struct Colortriple *dest = $<color>1;

                dest->border = $<number>3;
                dest->background = $<number>5;
                dest->text = $<number>7;
        }
        ;

colorpixel:
        '#' HEX
        {
                char *hex;
                if (asprintf(&hex, "#%s", $<string>2) == -1)
                        die("asprintf()");
                $<number>$ = get_colorpixel(global_conn, hex);
                free(hex);
        }
        ;


binding_modifiers:
        /* NULL */                               { $<number>$ = 0; }
        | binding_modifier
        | binding_modifiers '+' binding_modifier { $<number>$ = $<number>1 | $<number>3; }
        | binding_modifiers '+'                  { $<number>$ = $<number>1; }
        ;

binding_modifier:
        MODIFIER        { $<number>$ = $<number>1; }
        | TOKCONTROL    { $<number>$ = BIND_CONTROL; }
        | TOKSHIFT      { $<number>$ = BIND_SHIFT; }
        ;<|MERGE_RESOLUTION|>--- conflicted
+++ resolved
@@ -486,16 +486,6 @@
         QUOTEDSTRING         { $<string>$ = $<string>1; }
         | STR                { $<string>$ = $<string>1; }
         | WORD               { $<string>$ = $<string>1; }
-<<<<<<< HEAD
-        ;
-
-screen:
-        NUMBER              { asprintf(&$<string>$, "%d", $<number>1); }
-        | NUMBER 'x'        { asprintf(&$<string>$, "%d", $<number>1); }
-        | NUMBER 'x' NUMBER { asprintf(&$<string>$, "%dx%d", $<number>1, $<number>3); }
-        | 'x' NUMBER        { asprintf(&$<string>$, "x%d", $<number>2); }
-=======
->>>>>>> 86e196c5
         ;
 
 assign:
